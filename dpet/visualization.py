import os
from typing import List, Tuple, Union
import numpy as np
from matplotlib.lines import Line2D
from matplotlib import colors, pyplot as plt
from scipy.stats import gaussian_kde
from sklearn.cluster import KMeans
import mdtraj
from dpet.featurization.distances import *
from dpet.ensemble_analysis import EnsembleAnalysis
from dpet.featurization.angles import featurize_a_angle
from dpet.data.coord import *
from dpet.featurization.glob import compute_asphericity, compute_prolateness
<<<<<<< HEAD
from dpet.comparison import confidence_interval

=======
import plotly.express as px
import pandas as pd
>>>>>>> a5e4ad79
PLOT_DIR = "plots"

def plot_histogram(
        ax: plt.Axes,
        data: List[np.ndarray],
        labels: List[str],
        bins: Union[int, List] = 50,
        range: Tuple = None,
        title: str = "Histogram",
        xlabel: str = "x",
        ylabel: str = "Density"
    ):
    """
    Plot an histogram for different features.

    Parameters
    ----------
    ax: plt.Axes
        Matplotlib axis object where the histograms will be for plotted.
    data: List[np.array]
        List of NumPy array storing the data to be plotted.
    labels: List[str]
        List of strings with the labels of the arrays.
    bins:
        Number of bins.
    range: Tuple, optional
        A tuple with a min and max value for the histogram. Default is None,
        which corresponds to using the min a max value across all data.
    title: str, optional
        Title of the axis object.
    xlabel: str, optional
        Label of the horizontal axis.
    ylabel: str, optional
        Label of the vertical axis.

    Returns
    -------
    plt.Axes
        Axis objects for the histogram plot of original labels.
    """
    
    _bins = _get_hist_bins(data=data, bins=bins, range=range)

    for i, data_i in enumerate(data):
        h_i = ax.hist(
            data_i,
            label=labels[i],
            bins=_bins if i == 0 else _bins,
            density=True,
            histtype='step',
            # edgecolor='black',
            # histtype='stepfilled',
            # alpha=0.25
        )
        if i == 0:
            _bins = h_i[1]
    ax.set_title(title)
    ax.set_xlabel(xlabel)
    ax.set_ylabel(ylabel)
    ax.legend()
    return ax

def _get_hist_bins(data: List[np.ndarray], bins: int, range: Tuple = None):
    if isinstance(bins, int):  # Make a range.
        if range is None:
            _min = min([min(x_i) for x_i in data])
            _max = max([max(x_i) for x_i in data])
        else:
            _min = range[0]
            _max = range[1]
        _bins = np.linspace(_min, _max, bins+1)
    else:  # The bins are already provided as a range.
        _bins = bins
    return _bins


def plot_violins(
        ax: plt.Axes,
        data: List[np.ndarray],
        labels: List[str],
        location : str = 'mean',
        title: str = "Histogram",
        xlabel: str = "x",
        color: str = 'blue'

    ):
    """
    Make a violin plot.

    Parameters
    ----------
    ax: plt.Axes
        Matplotlib axis object where the histograms will be for plotted.
    data: List[np.array]
        List of NumPy array storing the data to be plotted.
    labels: List[str]
        List of strings with the labels of the arrays.
    location: str, optional
        Select between "median" or "mean" to show in violin plot. Default value is "mean"
    title: str, optional
        Title of the axis object.
    xlabel: str, optional
        Label of the horizontal axis.

    Returns
    -------
    plt.Axes
        Axis objects for the histogram plot of original labels.
    """
    if location == 'mean':
        vp = ax.violinplot(data, showmeans=True, showmedians=False)
    elif location == 'median':
        vp = ax.violinplot(data, showmeans=False, showmedians=True)
    
    for pc in vp['bodies']:
        pc.set_facecolor(color)
        pc.set_edgecolor('black')  # Set edge color to black for better visibility
        pc.set_alpha(0.7)  # Set transparency level

    ax.set_xticks(ticks=[y + 1 for y in range(len(labels))])
    ax.set_xticklabels(labels=labels, rotation=45.0, ha="center")
    ax.set_ylabel(xlabel)
    ax.set_title(title)
    return ax

def plot_comparison_matrix(
        ax: plt.Axes,
        comparison_out: np.ndarray,
        codes: List[str],
        confidence_level: float = 0.95,
        significance_level: float = 0.05,
        cmap: str = "viridis_r",
        title: str = "New Comparison",
        cbar_label: str = "score",
        textcolors: Union[str, tuple] = ("black", "white")
    ):
    """
    Plot a matrix with all-vs-all comparison scores of M ensembles as a heatmap.
    If plotting the results of a regular all-vs-all analysis (no bootstraping
    involved), it will just plot the M x M comparison scores, with empty values
    on the diagonal. If plotting the results of an all-vs-all analysis with
    bootstrapping it will plot the M x M confidence intervals for the scores.
    The intervals are obtained by using the 'percentile' method. Additionally,
    it will plot an asterisk for those non-diagonal entries in for which the
    inter-ensemble scores are significantly higher than the intra-ensemble
    scores according to a Mann–Whitney U test.

    Parameters
    ----------
    ax: plt.Axes
        Axes object where the heatmap should be created.
    comparison_out: dict
        A dictionary containing the output of the `comparison_scores` method of
        the `dpet.ensemble_analysis.EnsembleAnalysis` class. It must contain the
        following key-value pairs:
            `scores`: NumPy array with shape (M, M, B) containing the comparison
                scores for M ensembles and B bootstrap iterations. If no bootstrap
                analysis was performed, `B = 1`, otherwise it will be `B > 1`.
            `p_values` (optional): used only when a bootstrap analysis was
                performed. A (M, M) NumPy array storiging the p-values obtained
                by comparing with a statistical test the inter-ensemble and
                intra-ensemble comparison scores.
    codes: List[str]
        List of strings with the codes of the ensembles.
    confidence_level: float, optional
        Condifence level for the bootstrap intervals of the comparison scores.
    significance_level: float, optional
        Significance level for the statistical test used to compare inter and
        intra-ensemble comparison scores.
    cmap: str, optional
        Matplotlib colormap name to use in the heatmap.
    title: str, optional
        Title of the heatmap.
    cbar_label: str, optional
        Label of the colorbar.
    textcolors: Union[str, tuple], optional
        Color of the text for each cell of the heatmap, specified as a string.
        By providing a tuple with two elements, the two colors will be applied
        to cells with color intensity above/below a certain threshold, so that
        ligher text can be plotted in darker cells and darker text can be
        plotted in lighter cells.

    Returns
    -------
    ax: plt.Axes
        The same updated Axes object from the input. The `comparison_out` will
        be updated to store confidence intervals if performing a bootstrap
        analysis.
    
    Notes
    -----
    The comparison matrix is annotated with the scores, and the axes are labeled
    with the ensemble labels.

    """
    if not isinstance(comparison_out, dict):
        raise TypeError()
    if len(comparison_out) == 1:
        if "scores" not in comparison_out:
            raise KeyError()
        mode = "single"
        scores_mean = comparison_out["scores"][:,:,0]
    elif len(comparison_out) == 2:
        if "scores" not in comparison_out:
            raise KeyError()
        if "p_values" not in comparison_out:
            raise KeyError()
        mode = "bootstrap"
        scores_mean = comparison_out["scores"].mean(axis=2)
        conf_intervals = np.zeros((scores_mean.shape[0], scores_mean.shape[1], 2))
        p_values = comparison_out["p_values"]
        for i in range(conf_intervals.shape[0]):
            for j in range(conf_intervals.shape[1]):
                if i > j:
                    continue
                c_ij = confidence_interval(
                    comparison_out["scores"][i, j],
                    confidence_level=confidence_level
                )
                conf_intervals[i, j][0] = c_ij[0]
                conf_intervals[i, j][1] = c_ij[1]
                conf_intervals[j, i][0] = c_ij[0]
                conf_intervals[j, i][1] = c_ij[1]
        comparison_out["confidence_intervals"] = conf_intervals
        p_values = comparison_out["p_values"]
    else:
        raise KeyError()

    ax.set_title(title)
    im = ax.imshow(scores_mean, cmap=cmap)
    plt.colorbar(im, label=cbar_label)
    ax.set_xticks(np.arange(len(codes)))
    ax.set_yticks(np.arange(len(codes)))
    ax.set_xticklabels(codes, rotation=45)
    ax.set_yticklabels(codes)

    threshold = 0.75
    for i in range(len(codes)):
        for j in range(len(codes)):
            if isinstance(textcolors, str):
                color_ij = textcolors
            else:
                color_ij = textcolors[int(im.norm(scores_mean[i, j]) > threshold)]
            kw = {"color": color_ij}
            if mode == "single":
                label_ij = f"{scores_mean[i, j]:.2f}"
                if i == j:
                    label_ij = "-"
                size = 10
            elif mode == "bootstrap":
                label_ij = f"[{conf_intervals[i, j][0]:.3f}, \n {conf_intervals[i, j][1]:.3f}]"
                if i != j and p_values[i, j] < significance_level:
                    label_ij += "*"
                size = 8
            else:
                raise NotImplementedError()
            text = im.axes.text(j, i, label_ij, size=size, ha="center", va="center", **kw)

    return ax


def _get_random_a_angle_ids(n: int, prot_len: int) -> np.ndarray:
    rand_ids = np.random.choice(prot_len-3, n, replace=False)
    torsion_ids = _get_a_angle_ids(rand_ids)
    return torsion_ids

def _get_a_angle_ids(ids):
    torsion_ids = []
    for i in ids:
        torsion_ids.append([i, i+1, i+2, i+3])
    return np.array(torsion_ids)

def _get_random_pairs(
        n: int,
        prot_len: int,
        min_sep: int = 1
    ) -> np.ndarray:
    pairs = np.triu_indices(prot_len, k=min_sep)
    pairs = np.vstack(pairs).T
    rand_ids = np.random.choice(pairs.shape[0], n, replace=False)
    return pairs[rand_ids]

def _to_array(x):
    return np.array(x, copy=False)

_phi_psi_offsets = {"phi": 1, "psi": 0}

def _get_max_hist(min_len, feature):
    if feature == "ca_dist":
        return min_len*(min_len-1)/2
    elif feature == "a_angle":
        return min_len-3
    elif feature in ("phi", "psi"):
        return min_len-1
    else:
        raise KeyError(feature)


class Visualization:
    """
    Visualization class for ensemble analysis.

    Parameters:
        analysis (EnsembleAnalysis): An instance of EnsembleAnalysis providing data for visualization.
    """

    def __init__(self, analysis: EnsembleAnalysis):
        self.analysis = analysis
        self.plot_dir = os.path.join(self.analysis.output_dir, PLOT_DIR)
        os.makedirs(self.plot_dir, exist_ok=True)

    def _index_models(self):
        analysis = self.analysis
        model_indexes = []
        for ensemble in analysis.trajectories:
            for frame in range(analysis.trajectories[ensemble].n_frames):
                model_indexes.append(f'model{frame+1}_{ensemble}')
        return model_indexes

    def _tsne_scatter(
            self,
            color_by: str = "rg",
            kde_by_ensemble: bool = False,
            save: bool = False,
            ax: Union[None, plt.Axes, np.ndarray, List[plt.Axes]] = None,
            size: int = 10,
            plotly = False
    ) -> List[plt.Axes]:
        """
        Plot the results of t-SNE analysis. 

        Three scatter plots will be generated based on original, clustering, and feature-colored points. 
        One KDE density plot will also be generated to show the most populated areas in the reduced dimension.   

        Parameters
        ----------
        color_by: str, optional
            The feature extraction method used for coloring points in the scatter plot. Options are "rg", "prolateness", "asphericity", "sasa", and "end_to_end". Default is "rg".
        
        kde_by_ensemble: bool, optional
            If True, the KDE plot will be generated for each ensemble separately. If False, a single KDE plot will be generated for the concatenated ensembles. Default is False.
        
        save: bool, optional
            If True, the plot will be saved in the data directory. Default is False.
        
        ax: Union[None, plt.Axes, np.ndarray, List[plt.Axes]], optional
            The axes on which to plot. If None, new axes will be created. Default is None.

        Returns
        -------
        List[plt.Axes]
            List containing Axes objects for the scatter plot of original labels, clustering labels, feature-colored labels, and the KDE density plot, respectively.

        Notes
        ------
        This analysis is only valid for t-SNE dimensionality reduction.
        """

        analysis = self.analysis

        if analysis.reduce_dim_method != "tsne":
            raise ValueError("Analysis is only valid for t-SNE dimensionality reduction.")
        
        if color_by not in ("rg", "prolateness", "asphericity", "sasa", "end_to_end"):
            raise ValueError(f"Method {color_by} not supported.")

        bestclust = analysis.reducer.best_kmeans.labels_
        
        if ax is None:
            fig, ax = plt.subplots(1, 4, figsize=(18, 4))
        else:
            if not isinstance(ax, (list, np.ndarray)):
                ax = [ax]
            ax = np.array(ax).flatten()
            fig = ax[0].figure
            
        # Create a consistent colormap for the original labels
        unique_labels = np.unique(analysis.all_labels)
        cmap = plt.get_cmap('plasma')
        colors = cmap(np.linspace(0, 1, len(unique_labels)))
        label_colors = {label: color for label, color in zip(unique_labels, colors)}
        point_colors = [label_colors[label] for label in analysis.all_labels]

        # Scatter plot with original labels
        scatter_labeled = ax[0].scatter(analysis.reducer.best_tsne[:, 0], analysis.reducer.best_tsne[:, 1], c=point_colors, s=size, alpha=0.5)
        ax[0].set_title('Scatter plot (original labels)')

        # Scatter plot with clustering labels
        cmap = plt.get_cmap('jet', analysis.reducer.bestK)
        scatter_cluster = ax[1].scatter(analysis.reducer.best_tsne[:, 0], analysis.reducer.best_tsne[:, 1], s=size, c=bestclust.astype(float), cmap=cmap, alpha=0.5)
        ax[1].set_title('Scatter plot (clustering labels)')

        feature_values = []
        for values in analysis.get_features(color_by).values():
            feature_values.extend(values)
        colors = np.array(feature_values)

        feature_labeled = ax[2].scatter(analysis.reducer.best_tsne[:, 0], analysis.reducer.best_tsne[:, 1], c=colors, s=size, alpha=0.5)
        cbar = plt.colorbar(feature_labeled, ax=ax[2])
        ax[2].set_title(f'Scatter plot ({color_by} labels)')

        if kde_by_ensemble:
            # KDE plot for each ensemble
            for label in unique_labels:
                ensemble_data = analysis.reducer.best_tsne[np.array(analysis.all_labels) == label]
                kde = gaussian_kde([ensemble_data[:, 0], ensemble_data[:, 1]])
                xi, yi = np.mgrid[min(ensemble_data[:, 0]):max(ensemble_data[:, 0]):100j,
                                min(ensemble_data[:, 1]):max(ensemble_data[:, 1]):100j]
                zi = kde(np.vstack([xi.flatten(), yi.flatten()]))
                ax[3].contour(xi, yi, zi.reshape(xi.shape), levels=5, alpha=0.5, colors=[label_colors[label]])
            ax[3].set_title('Density Plot (Ensemble-wise)')
            # ax[3].legend(title='Ensemble', loc='upper right')
        else:
            # Single KDE plot for concatenated ensembles
            kde = gaussian_kde([analysis.reducer.best_tsne[:, 0], analysis.reducer.best_tsne[:, 1]])
            xi, yi = np.mgrid[min(analysis.reducer.best_tsne[:, 0]):max(analysis.reducer.best_tsne[:, 0]):100j,
                            min(analysis.reducer.best_tsne[:, 1]):max(analysis.reducer.best_tsne[:, 1]):100j]
            zi = kde(np.vstack([xi.flatten(), yi.flatten()]))
            ax[3].contour(xi, yi, zi.reshape(xi.shape), levels=5, cmap='Blues')
            ax[3].set_title('Density Plot')

        # Manage legend for the original labels
        legend_labels = list(label_colors.keys())
        legend_handles = [plt.Line2D([0], [0], marker='o', color=label_colors[label], markersize=10) for label in legend_labels]
        fig.legend(legend_handles, legend_labels, title='Original Labels', loc='upper right')

        fig.tight_layout()

        if plotly == True:
            # df = pd.DataFrame({'x':analysis.reducer.best_tsne[:, 0], 'y': analysis.reducer.best_tsne[:, 1], 'index': range(len(analysis.reducer.best_tsne[:, 0]))})
            fig = px.scatter(x=analysis.reducer.best_tsne[:, 0], y=analysis.reducer.best_tsne[:, 1], color=colors, hover_data={'index':self._index_models()} )
            fig.update_coloraxes(colorbar_title=f'{color_by}')
            fig.show()

            

        if save:
            fig.savefig(self.plot_dir + f'/tsnep{int(analysis.reducer.bestP)}_kmeans{int(analysis.reducer.bestK)}_scatter.png', dpi=800)

        return ax
    
    def dimensionality_reduction_scatter(self,
                                         color_by: str = "rg", 
                                         save: bool = False, 
                                         ax: Union[None, List[plt.Axes]] = None,
                                         kde_by_ensemble: bool = False,
                                         size: int = 10,
                                         plotly = False,
                                         n_comp = 2) -> List[plt.Axes]:
        """
        Plot the results of dimensionality reduction using the method specified in the analysis.

        Parameters
        ----------
        color_by : str, optional
            The feature extraction method used for coloring points in the scatter plot. 
            Options are "rg", "prolateness", "asphericity", "sasa", and "end_to_end". Default is "rg".

        save : bool, optional
            If True, the plot will be saved in the data directory. Default is False.

        ax : Union[None, List[plt.Axes]], optional
            A list of Axes objects to plot on. Default is None, which creates new axes.

        kde_by_ensemble : bool, optional
            If True, the KDE plot will be generated for each ensemble separately. 
            If False, a single KDE plot will be generated for the concatenated ensembles. Default is False.

        Returns
        -------
        List[plt.Axes]
            List containing Axes objects for the scatter plot of original labels, clustering labels, and feature-colored labels, respectively.

        Raises
        ------
        NotImplementedError
            If the dimensionality reduction method specified in the analysis is not supported.

        """

        method = self.analysis.reduce_dim_method
        if method in ("dimenfix", "umap") and n_comp <= 2:
            self._dimenfix_umap_scatter(color_by=color_by, save=save, ax=ax, kde_by_ensemble=kde_by_ensemble, size=size, plotly=plotly)
        elif method == "tsne" and n_comp == 2:
            self._tsne_scatter(color_by=color_by, kde_by_ensemble=kde_by_ensemble, save=save, ax=ax, size=size, plotly=plotly)
        elif n_comp == 3 :
            self._scatter_3d(color_by=color_by, kde_by_ensemble=kde_by_ensemble, save=save, ax=ax, size=size, plotly=plotly)
        else:
            raise NotImplementedError(f"Scatter plot for method '{method}' is not implemented. Please select between 'tsne', 'dimenfix', and 'umap'.")

    def _dimenfix_umap_scatter(self, 
                         color_by: str = "rg", 
                         save: bool = False, 
                         ax: Union[None, List[plt.Axes]] = None,
                         kde_by_ensemble: bool = False,
                         size: int = 10,
                         plotly = False 
                         ) -> List[plt.Axes]:
        """
        Plot the complete results for dimenfix and umap methods. 

        Parameters
        -----------
        color_by: str, optional
            The feature extraction method used for coloring points in the scatter plot. Options are "rg", "prolateness", "asphericity", "sasa", and "end_to_end". Default is "rg".

        save: bool, optional
            If True, the plot will be saved in the data directory. Default is False.

        ax : Union[None, List[plt.Axes]], optional
            A list of Axes objects to plot on. Default is None, which creates new axes.
        
        kde_by_ensemble: bool, optional
            If True, the KDE plot will be generated for each ensemble separately. If False, a single KDE plot will be generated for the concatenated ensembles. Default is False.

        Returns
        --------
        List[plt.Axes]
            List containing Axes objects for the scatter plot of original labels, clustering labels, and feature-colored labels, respectively.

        """

        analysis = self.analysis

        if analysis.reduce_dim_method not in ("dimenfix", "umap"):
            raise ValueError("Analysis is only valid for dimenfix dimensionality reduction.")
        
        if color_by not in ("rg", "prolateness", "asphericity", "sasa", "end_to_end"):
            raise ValueError(f"Method {color_by} not supported.")

        if ax is None:
            fig, ax = plt.subplots(1, 4, figsize=(18, 4))
            axes = ax.flatten()  # Ensure axes is a 1D array
        else:
            ax_array = np.array(ax).flatten()
            axes = ax_array  # If ax is provided, flatten it to 1D
            fig = axes[0].figure

        # Create a consistent colormap for the original labels
        unique_labels = np.unique(analysis.all_labels)
        cmap = plt.get_cmap('plasma')
        colors = cmap(np.linspace(0, 1, len(unique_labels)))
        label_colors = {label: color for label, color in zip(unique_labels, colors)}
        point_colors = [label_colors[label] for label in analysis.all_labels]

        # Scatter plot with original labels
        
        scatter_labeled = axes[0].scatter(analysis.transformed_data[:, 0], analysis.transformed_data[:, 1], c=point_colors, s=size, alpha=0.5)
        axes[0].set_title('Scatter plot (original labels)')


        # Scatter plot with different labels
        feature_values = []
        for values in analysis.get_features(color_by).values():
            feature_values.extend(values)
        colors = np.array(feature_values)
        
        rg_labeled = axes[2].scatter(analysis.transformed_data[:, 0], analysis.transformed_data[:, 1], c=colors, s=size, alpha=0.5)
        cbar = plt.colorbar(rg_labeled, ax=axes[2])
        axes[2].set_title(f'Scatter plot ({color_by} labels)')

        

        # Scatter plot with clustering labels
        best_k = max(analysis.reducer.sil_scores, key=lambda x: x[2])[1]
        kmeans = KMeans(n_clusters=best_k,n_init=10 ,random_state=42)
        labels = kmeans.fit_predict(analysis.transformed_data)
        scatter_cluster = axes[1].scatter(analysis.transformed_data[:, 0], analysis.transformed_data[:, 1], s=size, c=labels, cmap='viridis')
        axes[1].set_title('Scatter plot (clustering labels)')

        # Manage legend for original labels
        legend_labels = list(label_colors.keys())
        legend_handles = [Line2D([0], [0], marker='o', color='w', markerfacecolor=label_colors[label], markersize=10) for label in legend_labels]
        fig.legend(legend_handles, legend_labels, title='Original Labels', loc='upper right')

        if kde_by_ensemble:
            # KDE plot for each ensemble
            for label in unique_labels:
                ensemble_data = analysis.transformed_data[np.array(analysis.all_labels) == label]
                kde = gaussian_kde([ensemble_data[:, 0], ensemble_data[:, 1]])
                xi, yi = np.mgrid[min(ensemble_data[:, 0]):max(ensemble_data[:, 0]):100j,
                                min(ensemble_data[:, 1]):max(ensemble_data[:, 1]):100j]
                zi = kde(np.vstack([xi.flatten(), yi.flatten()]))
                ax[3].contour(xi, yi, zi.reshape(xi.shape), levels=5, alpha=0.5, label=f'Ensemble {label}', colors=[label_colors[label]])
            ax[3].set_title('Density Plot (Ensemble-wise)')
            # ax[3].legend(title='Ensemble', loc='upper right')
        else:
            # Single KDE plot for concatenated ensembles
            kde = gaussian_kde([analysis.transformed_data[:, 0], analysis.transformed_data[:, 1]])
            xi, yi = np.mgrid[min(analysis.transformed_data[:, 0]):max(analysis.transformed_data[:, 0]):100j,
                            min(analysis.transformed_data[:, 1]):max(analysis.transformed_data[:, 1]):100j]
            zi = kde(np.vstack([xi.flatten(), yi.flatten()]))
            ax[3].contour(xi, yi, zi.reshape(xi.shape), levels=5, cmap='Blues')
            ax[3].set_title('Density Plot')

        if save:
            fig.savefig(self.plot_dir + f'/{analysis.reduce_dim_method}_scatter.png', dpi=800)
        
        if plotly == True:
            # df = pd.DataFrame({'x':analysis.reducer.best_tsne[:, 0], 'y': analysis.reducer.best_tsne[:, 1], 'index': range(len(analysis.reducer.best_tsne[:, 0]))})
            fig = px.scatter(x=analysis.transformed_data[:, 0], y=analysis.transformed_data[:, 1], color=colors, hover_data={'index':self._index_models()} )
            fig.update_coloraxes(colorbar_title=f'{color_by}')
            fig.show()

        return axes
    
    def _scatter_3d(self, 
                         color_by: str = "rg", 
                         save: bool = False, 
                         ax: Union[None, List[plt.Axes]] = None,
                         kde_by_ensemble: bool = False,
                         size: int = 10,
                         plotly=False

                         ) -> List[plt.Axes]:




        from mpl_toolkits.mplot3d import Axes3D
        analysis = self.analysis

        if analysis.reduce_dim_method not in ("dimenfix", "umap"):
            bestclust = analysis.reducer.best_kmeans.labels_
            cmap = plt.get_cmap('jet', analysis.reducer.bestK)
            labels_clust = bestclust.astype(float)

        else:
            bestclust = max(analysis.reducer.sil_scores, key=lambda x: x[1])[0]
            kmeans = KMeans(n_clusters=bestclust, random_state=42)
            labels_clust = kmeans.fit_predict(analysis.transformed_data)
            cmap = 'viridis'
            
            
        
        if color_by not in ("rg", "prolateness", "asphericity", "sasa", "end_to_end"):
            raise ValueError(f"Method {color_by} not supported.")

        if ax is None:
            fig = plt.figure( figsize=(13, 6))
            # axes = ax.flatten()  # Ensure axes is a 1D array
        else:
            ax_array = np.array(ax).flatten()
            axes = ax_array  # If ax is provided, flatten it to 1D
            fig = axes[0].figure

        # Create a consistent colormap for the original labels
        unique_labels = np.unique(analysis.all_labels)
        cmap = plt.get_cmap('plasma')
        colors = cmap(np.linspace(0, 1, len(unique_labels)))
        label_colors = {label: color for label, color in zip(unique_labels, colors)}
        point_colors = [label_colors[label] for label in analysis.all_labels]

        # Scatter plot with original labels
        ax1 = fig.add_subplot(131, projection='3d')
        scatter_labeled = ax1.scatter(analysis.transformed_data[:, 0], analysis.transformed_data[:, 1], analysis.transformed_data[:, 2],c=point_colors, s=size, alpha=0.5)
        ax1.set_title('Scatter plot (original labels)')
        ax1.view_init(elev=20, azim=45)

        # Scatter plot with different labels
        feature_values = []
        for values in analysis.get_features(color_by).values():
            feature_values.extend(values)
        colors = np.array(feature_values)


        ax2 = fig.add_subplot(132, projection='3d')
        rg_labeled = ax2.scatter(analysis.transformed_data[:, 0], analysis.transformed_data[:, 1],analysis.transformed_data[:, 2] ,c=colors, s=size, alpha=0.5)
        cbar = plt.colorbar(rg_labeled, ax=ax2, fraction=0.075)
        ax2.set_title(f'Scatter plot ({color_by} labels)')
        ax2.view_init(elev=20, azim=45)

        # Scatter plot with clustering labels
        ax3 = fig.add_subplot(133, projection='3d')
        scatter_cluster = ax3.scatter(analysis.transformed_data[:, 0], analysis.transformed_data[:, 1],analysis.transformed_data[:, 2] ,s=size, c=labels_clust, cmap=cmap, alpha=0.5)
        ax3.set_title('Scatter plot (clustering labels)')
        ax3.view_init(elev=20, azim=45)



   

        # Manage legend for original labels
        legend_labels = list(label_colors.keys())
        legend_handles = [Line2D([0], [0], marker='o', color='w', markerfacecolor=label_colors[label], markersize=10) for label in legend_labels]
        fig.legend(legend_handles, legend_labels, title='Original Labels', loc='upper right')

        if plotly == True:
            # df = pd.DataFrame({'x':analysis.reducer.best_tsne[:, 0], 'y': analysis.reducer.best_tsne[:, 1], 'index': range(len(analysis.reducer.best_tsne[:, 0]))})
            fig = px.scatter(x=analysis.transformed_data[:, 0], y=analysis.transformed_data[:, 1], color=colors, hover_data={'index':self._index_models()} )
            fig.update_coloraxes(colorbar_title=f'{color_by}')
            fig.show()

        plt.show()










    def pca_cumulative_explained_variance(self, save: bool = False, ax: Union[None, plt.Axes] = None) -> plt.Axes:
        """
        Plot the cumulative variance. Only applicable when the
        dimensionality reduction method is "pca".

        Parameters
        ----------
        save: bool, optional
            If True, the plot will be saved in the data directory. Default is False.

        ax: Union[None, plt.Axes], optional
            An Axes object to plot on. Default is None, which creates a new axes.

        Returns
        -------
        plt.Axes
            The Axes object for the cumulative explained variance plot.
        """ 
        
        analysis = self.analysis

        if analysis.reduce_dim_method != "pca":
            raise ValueError("Analysis is only valid for pca dimensionality reduction.")
        
        if ax is None:
            fig, ax = plt.subplots()
        else:
            fig = ax.figure

        ax.plot(np.cumsum(analysis.reduce_dim_model.explained_variance_ratio_) * 100)
        ax.set_xlabel("PCA dimension")
        ax.set_ylabel("Cumulative explained variance %")
        ax.set_title("Cumulative Explained Variance by PCA Dimension")
        ax.grid(True)
        first_three_variance = analysis.reduce_dim_model.explained_variance_ratio_[0:3].sum() * 100
        ax.text(0.5, 0.9, f"First three: {first_three_variance:.2f}%", transform=ax.transAxes, ha='center')

        if save:
            fig.savefig(os.path.join(self.plot_dir, 'PCA_variance' + analysis.featurization + analysis.ens_codes[0]))

        return ax

    def _set_labels(self, ax, reduce_dim_method, dim_x, dim_y):
        ax.set_xlabel(f"{reduce_dim_method} dim {dim_x+1}")
        ax.set_ylabel(f"{reduce_dim_method} dim {dim_y+1}")

    def pca_2d_landscapes(self, save: bool = False, ax: Union[None, List[plt.Axes]] = None) -> List[plt.Axes]:
        """
        Plot 2D landscapes when the dimensionality reduction method is "pca" or "kpca".

        Parameters
        ----------
        save: bool, optional
            If True the plot will be saved in the data directory. Default is False.

        ax: Union[None, List[plt.Axes]], optional
            A list of Axes objects to plot on. Default is None, which creates new axes.

        Returns
        -------
        List[plt.Axes]
            A list of plt.Axes objects representing the subplots created.
        """
        
        analysis = self.analysis

        if analysis.reduce_dim_method not in ("pca", "kpca"):
            raise ValueError("Analysis is only valid for pca or kpca dimensionality reduction.")

        # 2D scatter plot settings
        dim_x = 0
        dim_y = 1
        marker = "."
        legend_kwargs = {"loc": 'upper right', "bbox_to_anchor": (1.1, 1.1), "fontsize": 8}

        num_ensembles = len(analysis.ens_codes)
        
        if ax is None:
            fig, axes = plt.subplots(num_ensembles + 1, figsize=(4, 4 * (num_ensembles + 1)), dpi=120)
        else:
            if not isinstance(ax, (list, np.ndarray)):
                ax = [ax]
            axes = np.array(ax).flatten()
            fig = axes[0].figure

        # Plot all ensembles at the same time
        axes[0].set_title("all")
        for ensemble in analysis.ensembles:
            axes[0].scatter(ensemble.reduce_dim_data[:, dim_x],
                            ensemble.reduce_dim_data[:, dim_y],
                            label=ensemble.code, marker=marker)
        axes[0].legend(**legend_kwargs)
        self._set_labels(axes[0], "pca", dim_x, dim_y)

        # Concatenate all reduced dimensionality data from the dictionary
        all_data = analysis.transformed_data

        # Plot each ensemble individually
        for i, ensemble in enumerate(analysis.ensembles):
            axes[i + 1].set_title(ensemble.code)
            # Plot all data in gray
            axes[i + 1].scatter(all_data[:, dim_x],
                                all_data[:, dim_y],
                                label="all", color="gray", alpha=0.25,
                                marker=marker)
            # Plot ensemble data in color
            axes[i + 1].scatter(ensemble.reduce_dim_data[:, dim_x],
                                ensemble.reduce_dim_data[:, dim_y],
                                label=ensemble.code, c=f"C{i}",
                                marker=marker)
            axes[i + 1].legend(**legend_kwargs)
            self._set_labels(axes[i + 1], "pca", dim_x, dim_y)

        fig.tight_layout()

        if save:
            fig.savefig(os.path.join(self.plot_dir, 'PCA_2d_landscapes_' + analysis.featurization + analysis.ens_codes[0]))

        return axes

    def pca_1d_histograms(self, save: bool = False, ax: Union[None, List[plt.Axes]] = None) -> List[plt.Axes]:
        """
        Plot 1D histogram when the dimensionality reduction method is "pca" or "kpca".

        Parameters
        ----------
        save: bool, optional
            If True the plot will be saved in the data directory. Default is False.

        ax: Union[None, List[plt.Axes]], optional
            A list of Axes objects to plot on. Default is None, which creates new axes.

        Returns
        -------
        List[plt.Axes]
            A list of plt.Axes objects representing the subplots created.
        """

        analysis = self.analysis

        if analysis.reduce_dim_method not in ("pca", "kpca"):
            raise ValueError("Analysis is only valid for pca and kpca dimensionality reduction.")

        n_bins = 30
        k = 0
        bins = np.linspace(analysis.transformed_data[:, k].min(),
                        analysis.transformed_data[:, k].max(),
                        n_bins)

        if ax is None:
            fig, axes = plt.subplots(len(analysis.ens_codes), 1, figsize=(4, 2 * len(analysis.ens_codes)), dpi=120)
        else:
            if not isinstance(ax, (list, np.ndarray)):
                ax = [ax]
            axes = np.array(ax).flatten()
            fig = axes[0].figure

        # Plot histograms for each ensemble
        for i, ensemble in enumerate(analysis.ensembles):
            axes[i].hist(ensemble.reduce_dim_data[:, k],
                        label=ensemble.code,
                        bins=bins,
                        density=True,
                        color=f"C{i}",
                        histtype="step")
            axes[i].hist(analysis.transformed_data[:, k],
                        label="all",
                        bins=bins,
                        density=True,
                        color="gray",
                        alpha=0.25,
                        histtype="step")
            axes[i].legend(loc='upper right',
                        bbox_to_anchor=(1.1, 1.1),
                        fontsize=8)
            axes[i].set_xlabel(f"Dim {k+1}")
            axes[i].set_ylabel("Density")

        fig.tight_layout()
        if save:
            fig.savefig(os.path.join(self.plot_dir, 'PCA_hist' + analysis.featurization + analysis.ens_codes[0]))

        return axes

    def pca_residue_correlation(self, sel_dims: List[int], save: bool = False, ax: Union[None, List[plt.Axes]] = None) -> List[plt.Axes]:
        """
        Plot the correlation between residues based on PCA weights.

        Parameters
        ----------
        sel_dims : List[int]
            A list of indices specifying the PCA dimensions to include in the plot.
        save : bool, optional
            If True, the plot will be saved as an image file. Default is False.
        ax : Union[None, List[plt.Axes]], optional
            A list of Axes objects to plot on. Default is None, which creates new axes.

        Returns
        -------
        List[plt.Axes]
            A list of plt.Axes objects representing the subplots created.

        Notes
        -----
        This method generates a correlation plot showing the weights of pairwise residue distances
        for selected PCA dimensions. The plot visualizes the correlation between residues based on
        the PCA weights.

        The analysis is only valid on PCA and kernel PCA dimensionality reduction with 'ca_dist' feature extraction.
        """

        analysis = self.analysis

        if analysis.reduce_dim_method != "pca" or analysis.featurization != "ca_dist":
            raise ValueError("Analysis is only valid for pca dimensionality reduction with ca_dist feature extraction.")
        
        cmap = plt.get_cmap("RdBu")  # RdBu, PiYG
        norm = colors.Normalize(-0.07, 0.07)  # NOTE: this range should be adapted when analyzing other systems via PCA!
        dpi = 120

        fig_r = 0.8
        if ax is None:
            fig, axes = plt.subplots(1, 3, dpi=dpi, figsize=(15*fig_r, 4*fig_r))
        else:
            if not isinstance(ax, (list, np.ndarray)):
                ax = [ax]
            axes = np.array(ax).flatten()
            fig = axes[0].figure

        # Get the number of residues from one of the trajectories
        num_residues = next(iter(analysis.trajectories.values())).topology.n_residues

        for k, sel_dim in enumerate(sel_dims):
            feature_ids_sorted_by_weight = np.flip(np.argsort(abs(analysis.reduce_dim_model.components_[sel_dim,:])))
            matrix = np.zeros((num_residues, num_residues))
            for i in feature_ids_sorted_by_weight:
                r1, r2 = analysis.feature_names[i].split("-")
                # Note: this should be patched for proteins with resSeq values not starting from 1!
                matrix[int(r1[3:])-1, int(r2[3:])-1] = analysis.reduce_dim_model.components_[sel_dim,i]
                matrix[int(r2[3:])-1, int(r1[3:])-1] = analysis.reduce_dim_model.components_[sel_dim,i]
            im = axes[k].imshow(matrix, cmap=cmap, norm=norm)  # RdBu, PiYG
            axes[k].set_xlabel("Residue j")
            axes[k].set_ylabel("Residue i")
            axes[k].set_title(r"Weight of $d_{ij}$" + f" for PCA dim {sel_dim+1}")
            cbar = fig.colorbar(
                im, ax=axes[k],
                label="PCA weight"
            )
        fig.tight_layout()
        if save:
            fig.savefig(os.path.join(self.plot_dir, 'PCA_correlation' + analysis.featurization + analysis.ens_codes[0]))

        return axes

    def pca_rg_correlation(self, save: bool = False, ax: Union[None, List[plt.Axes]] = None) -> List[plt.Axes]:
        """
        Examine and plot the correlation between PC dimension 1 and the amount of Rg.
        Typically high correlation can be detected here.

        Parameters
        ----------
        save : bool, optional
            If True, the plot will be saved in the data directory. Default is False.

        ax: Union[None, List[plt.Axes]], optional
            A list of Axes objects to plot on. Default is None, which creates new axes.

        Returns
        -------
        List[plt.Axes]
            A list of plt.Axes objects representing the subplots created.
        """

        analysis = self.analysis

        if analysis.reduce_dim_method not in ("pca", "kpca"):
            raise ValueError("Analysis is only valid for pca and kpca dimensionality reduction.")

        pca_dim = 0

        if ax is None:
            fig, axes = plt.subplots(len(analysis.ens_codes), 1, figsize=(3, 3 * len(analysis.ens_codes)), dpi=120)
        else:
            if not isinstance(ax, (list, np.ndarray)):
                ax = [ax]
            axes = np.array(ax).flatten()
            fig = axes[0].figure

        # Plot the correlation for each ensemble
        for i, ensemble in enumerate(analysis.ensembles):
            rg_i = mdtraj.compute_rg(ensemble.trajectory)
            axes[i].scatter(ensemble.reduce_dim_data[:, pca_dim],
                            rg_i, label=ensemble.code,
                            color=f"C{i}")
            axes[i].legend(fontsize=8)
            axes[i].set_xlabel(f"Dim {pca_dim + 1}")
            axes[i].set_ylabel("Rg")

        fig.tight_layout()
        if save:
            fig.savefig(os.path.join(self.plot_dir, 'PCA_RG' + analysis.ens_codes[0]))

        return axes

    def ensemble_sasa(self, 
                      bins: int = 50, 
                      hist_range: Tuple = None, 
                      violin_plot: bool = True, 
                      location : str = 'mean',
                    #   means: bool = True, 
                    #   medians: bool = True, 
                      save: bool = False, 
                      color: str = 'blue',
                      ax: Union[None, plt.Axes] = None) -> plt.Axes:
        """
        Plot the distribution of SASA for each conformation within the ensembles.

        Parameters
        ----------
        bins : int, optional
            The number of bins for the histogram. Default is 50.
        hist_range: Tuple, optional
            A tuple with a min and max value for the histogram. Default is None,
            which corresponds to using the min a max value across all data.
        violin_plot : bool, optional
            If True, a violin plot is visualized. Default is True.
        location: str, optional
            Select between "median" or "mean" to show in violin plot. Default value is "mean"
        save : bool, optional
            If True, the plot will be saved in the data directory. Default is False.
        ax : Union[None, plt.Axes], optional
            The matplotlib Axes object on which to plot. If None, a new Axes object will be created. Default is None.

        Returns
        -------
        plt.Axes
            The Axes object containing the plot.
        """

        if self.analysis.exists_coarse_grained():
            raise ValueError("This analysis is not possible with coarse-grained models.")

        ensembles = self.analysis.ensembles

        # Calculate features.
        hist_data = []
        labels = []

        for ensemble in ensembles:
            sasa_i = mdtraj.shrake_rupley(ensemble.trajectory)
            total_sasa_i = sasa_i.sum(axis=1)
            hist_data.append(total_sasa_i)
            labels.append(ensemble.code)

        # Plot.
        if ax is None:
            fig, ax = plt.subplots()
        else:
            fig = ax.figure

        axis_label = r"SASA (nm$^2$)"
        title = "SASA distribution over the ensembles"

        if violin_plot:
            plot_violins(
                ax=ax,
                data=hist_data,
                labels=labels,
                location= location,
                title=title,
                xlabel=axis_label,
                color = color
            )
        else:
            plot_histogram(
                ax=ax,
                data=hist_data,
                labels=labels,
                bins=bins,
                range=hist_range,
                title=title,
                xlabel=axis_label
            )

        if save:
            fig.savefig(os.path.join(self.plot_dir, 'Global_SASA_dist' + self.analysis.ens_codes[0]))

        return ax

    def rg_vs_asphericity(self, save: bool = False, ax: plt.Axes = None) -> plt.Axes:
        """
        Plot the Rg versus Asphericity and get the pearson correlation coefficient to evaluate 
        the correlation between Rg and Asphericity.

        Parameters
        ----------
        save: bool, optional
            If True, the plot will be saved in the data directory. Default is False.
        ax: plt.Axes, optional
            The axes on which to plot. Default is None, which creates a new figure and axes.

        Returns
        -------
        plt.Axes
            The Axes object containing the plot.
        """

        analysis = self.analysis
        
        if ax is None:
            fig, ax = plt.subplots()  # Create a new figure if ax is not provided
        else:
            fig = ax.figure  # Use the figure associated with the provided ax
        
        for ensemble in analysis.ensembles:
            x = mdtraj.compute_rg(ensemble.trajectory)
            y = compute_asphericity(ensemble.trajectory)
            p = np.corrcoef(x, y)
            ax.scatter(x, y, s=4, label=ensemble.code)
            print(f"Pearson coeff for {ensemble.code} = {round(p[0][1], 3)}")
        
        ax.set_ylabel("Asphericity")
        ax.set_xlabel("Radius of Gyration (Rg) [nm]")
        ax.legend()
        
        if save:
            fig.savefig(os.path.join(self.plot_dir, 'Rg_vs_Asphericity_' + analysis.ens_codes[0]))
        
        return ax
  
    def rg_vs_prolateness(self, save: bool = False, ax: plt.Axes = None) -> plt.Axes:
        """
        Plot the Rg versus Prolateness and get the Pearson correlation coefficient to evaluate 
        the correlation between Rg and Prolateness. 

        Parameters
        ----------
        save: bool, optional
            If True, the plot will be saved in the data directory. Default is False.
        ax: plt.Axes, optional
            The axes on which to plot. Default is None, which creates a new figure and axes.

        Returns
        -------
        plt.Axes
            The Axes object containing the plot.
        """

        analysis = self.analysis
        
        if ax is None:
            fig, ax = plt.subplots()  # Create a new figure if ax is not provided
        else:
            fig = ax.figure  # Use the figure associated with the provided ax

        for ensemble in analysis.ensembles:
            x = mdtraj.compute_rg(ensemble.trajectory)
            y = compute_prolateness(ensemble.trajectory)
            p = np.corrcoef(x, y)
            ax.scatter(x, y, s=4, label=ensemble.code)
            print(f"Pearson coeff for {ensemble.code} = {round(p[0][1], 3)}")

        ax.set_ylabel("Prolateness")
        ax.set_xlabel("Radius of Gyration (Rg) [nm]")
        ax.legend()

        if save:
            fig.savefig(os.path.join(self.plot_dir, 'Rg_vs_Prolateness_' + analysis.ens_codes[0]))
        
        return ax

    def _get_protein_dssp_data_dict(self):
        ensembles = self.analysis.ensembles
        dssp_data_dict = {}
        for ensemble in ensembles:
            dssp_data_dict[ensemble.code] = mdtraj.compute_dssp(ensemble.trajectory)
        return dssp_data_dict
    
    def relative_dssp_content(self, dssp_code ='H' ,save: bool = False, ax: plt.Axes = None) -> plt.Axes:
        """
        Plot the relative ss content in each ensemble for each residue. 

        Parameters
        ----------
        save : bool, optional
            If True, the plot will be saved in the data directory. Default is False.
        ax : plt.Axes, optional
            The axes on which to plot. Default is None, which creates a new figure and axes.
        dssp_code : str, optional
            The selected dssp code , it could be selected between 'H' for Helix, 'C' for Coil and 'E' for strand. It works based on
            the simplified DSSP codes 
        Returns
        -------
        plt.Axes
            The Axes object containing the plot.
        """

        if self.analysis.exists_coarse_grained():
            raise ValueError("This analysis is not possible with coarse-grained models.")
        
        protein_dssp_data_dict = self._get_protein_dssp_data_dict()

        if ax is None:
            fig, ax = plt.subplots(figsize=(10, 5))
        else:
            fig = ax.figure

        bottom = np.zeros(max(data.shape[1] for data in protein_dssp_data_dict.values()))
        max_length = len(bottom)

        for protein_name, dssp_data in protein_dssp_data_dict.items():
            # Count the occurrences of 'H' in each column
            ss_counts = np.count_nonzero(dssp_data == dssp_code, axis=0)
            
            # Calculate the total number of residues for each position
            total_residues = dssp_data.shape[0]
            
            # Calculate the relative content of 'H' for each residue
            relative_ss_content = ss_counts / total_residues

            # Interpolate or pad the relative content to ensure all ensembles have the same length
            if len(relative_ss_content) < max_length:
                relative_ss_content = np.pad(relative_ss_content, (0, max_length - len(relative_ss_content)), mode='constant')
            
            # Plot the relative content for each protein
            x = np.arange(len(relative_ss_content))
            mask = x < len(dssp_data[0])  # Create a mask to filter out padded values
            ax.plot(x[mask], relative_ss_content[mask], marker='o', linestyle='dashed', label=protein_name, alpha=0.5)

            bottom += relative_ss_content
        
        ax.set_xticks([i for i in np.arange(0, len(x) + 1) if i == 0 or i % 5 == 0], labels=[i for i in np.arange(1, len(x) + 1) if i == 1 or i % 5 == 0])
        ax.set_xlabel('Residue Index')
        if dssp_code == 'H':
            dssp_name = 'Helix'
            ax.set_ylabel(f'Relative Content of {dssp_name}')
            ax.set_title(f'Relative Content of {dssp_code} in Each Residue in the ensembles')
        elif dssp_code == 'C':
            dssp_name = 'Coil'
            ax.set_ylabel(f'Relative Content of {dssp_name}')
            ax.set_title(f'Relative Content of {dssp_code} in Each Residue in the ensembles')
        elif dssp_code == 'E':
            dssp_name = 'Strand'
            ax.set_ylabel(f'Relative Content of {dssp_name}')
            ax.set_title(f'Relative Content of {dssp_code} in Each Residue in the ensembles')
        ax.legend()

        if save:
            fig.savefig(os.path.join(self.plot_dir, 'relative_helix_' + self.analysis.ens_codes[0]))
        
        return ax

    def _get_rg_data_dict(self):
        ensembles = self.analysis.ensembles
        rg_dict = {}
        for ensemble in ensembles:
            rg_dict[ensemble.code] = mdtraj.compute_rg(ensemble.trajectory)
        return rg_dict

    def radius_of_gyration(
            self,
            bins: int = 50,
            hist_range: Tuple = None,
            multiple_hist_ax: bool = False,
            violin_plot: bool = False,
            location: str = 'mean',
            median: bool = False,
            mean: bool = False,
            dpi: int = 96,
            save: bool = False,
            ax: Union[None, plt.Axes, np.ndarray, List[plt.Axes]] = None,
            color: str = 'blue'
        ) -> Union[plt.Axes, List[plt.Axes]]:
        """
        Plot the distribution of the radius of gyration (Rg) within each ensemble.

        Parameters
        ----------
        bins : int, optional
            The number of bins for the histogram. Default is 50.
        hist_range : Tuple, optional
            A tuple with a min and max value for the histogram. Default is None,
            which corresponds to using the min and max value across all data.
        multiple_hist_ax: bool, optional
            If True, it will plot each histogram in a different axis.
        violin_plot : bool, optional
            If True, a violin plot is visualized. Default is False.
        median : bool, optional
            If True, median is shown in the hist plot. Default is False.
        means : bool, optional
            If True, mean is shown in the his plot. Default is False.
        location: str, optional
            Select between "median" or "mean" to show in violin plot. Default value is "mean"
        dpi : int, optional
            The DPI (dots per inch) of the output figure. Default is 96.
        save : bool, optional
            If True, the plot will be saved as an image file. Default is False.
        ax : Union[None, plt.Axes, np.ndarray, List[plt.Axes]], optional
            The axes on which to plot. If None, new axes will be created. Default is None.

        Returns
        -------
        Union[plt.Axes, List[plt.Axes]]
            Returns a single Axes object or a list of Axes objects containing the plot(s).

        Notes
        -----
        This method plots the distribution of the radius of gyration (Rg) within each ensemble in the analysis.

        The Rg values are binned according to the specified number of bins (`bins`) and range (`hist_range`) and 
        displayed as histograms. Additionally, dashed lines representing the mean and median Rg values are overlaid
        on each histogram.
        """

        # Calculate features.
        rg_data_dict = self._get_rg_data_dict()
        hist_data = list(rg_data_dict.values())
        labels = list(rg_data_dict.keys())
        n_systems = len(rg_data_dict)

        # Plot.
        if not violin_plot and multiple_hist_ax:
            # One axis for each histogram.
            if ax is None:
                fig, ax = plt.subplots(
                    1, n_systems,
                    figsize=(3 * n_systems, 3),
                    dpi=dpi
                )
            else:
                if not isinstance(ax, (list, np.ndarray)):
                    ax = [ax]
                ax = np.array(ax).flatten()
                fig = ax[0].figure
        else:
            # Only one axis for all histograms.
            if ax is None:
                fig, ax = plt.subplots(dpi=dpi)
            else:
                fig = ax.figure

        axis_label = "Radius of Gyration [nm] (Rg)"
        title = "Radius of Gyration"

        if violin_plot:
            if median or mean:
                raise ValueError("Please avoid using median and mean parameters for violin plot you can show either mean or medain using location parameter")
            plot_violins(
                ax=ax,
                data=hist_data,
                labels=labels,
                location=location,
                title=title,
                xlabel=axis_label,
                color=color
            )
        else:
            if not multiple_hist_ax:
                plot_histogram(
                    ax=ax,
                    data=hist_data,
                    labels=labels,
                    bins=bins,
                    range=hist_range,
                    title=title,
                    xlabel=axis_label
                )
            else:
                _bins = _get_hist_bins(
                    data=hist_data, bins=bins, range=hist_range
                )
                h_args = {"histtype": "step", "density": True}

                if isinstance(ax, np.ndarray):
                    ax = ax.flatten()

                for i, (name_i, rg_i) in enumerate(rg_data_dict.items()):
                    ax[i].hist(rg_i, bins=_bins, label=name_i, **h_args)
                    ax[i].set_title(name_i)
                    if i == 0:
                        ax[i].set_ylabel("Density")
                    ax[i].set_xlabel(axis_label)
                    legend_handles = []
                    if mean:
                        mean_rg = np.mean(rg_i)
                        mean_line = ax[i].axvline(mean_rg, color='k', linestyle='dashed', linewidth=1)
                        mean_legend = Line2D([0], [0], color='k', linestyle='dashed', linewidth=1, label='Mean')
                        legend_handles.append(mean_legend)
                    if median:
                        median_rg = np.median(rg_i)
                        median_line = ax[i].axvline(median_rg, color='r', linestyle='dashed', linewidth=1)
                        median_legend = Line2D([0], [0], color='r', linestyle='dashed', linewidth=1, label='Median')
                        legend_handles.append(median_legend)
                    if legend_handles:
                        ax[i].legend(handles=legend_handles, loc='upper right')

                    fig.tight_layout()

        if save:
            fig.savefig(os.path.join(self.plot_dir, 'rg_comparison_' + self.analysis.ens_codes[0]))

        return ax

    def _get_distance_matrix_ens_dict(self):
        ensembles = self.analysis.ensembles
        distance_matrix_ens_dict = {}
        for ensemble in ensembles:
            selector = ensemble.atom_selector
            trajectory = ensemble.trajectory
            xyz_ens = trajectory.xyz[:,trajectory.topology.select(selector)]
            distance_matrix_ens_dict[ensemble.code] = get_distance_matrix(xyz_ens)
        return distance_matrix_ens_dict

    def _get_contact_ens_dict(self):
        ensembles = self.analysis.ensembles
        distance_matrix_ens_dict = {}
        contact_ens_dict = {}
        for ensemble in ensembles:
            xyz_ens = ensemble.trajectory.xyz[:,ensemble.trajectory.topology.select(ensemble.atom_selector)]
            distance_matrix_ens_dict[ensemble.code] = get_distance_matrix(xyz_ens)
            contact_ens_dict[ensemble.code] = get_contact_map(distance_matrix_ens_dict[ensemble.code])
        return contact_ens_dict

    def average_distance_maps(self, 
                            ticks_fontsize: int = 14,
                            cbar_fontsize: int = 14,
                            title_fontsize: int = 14,
                            dpi: int = 96,
                            use_ylabel: bool = True,
                            save: bool = False,
                            ax: Union[None, List[List[plt.Axes]], List[plt.Axes]] = None) -> List[plt.Axes]:
        """
        Plot the average distance maps for selected ensembles.
        
        Parameters
        ----------
        ticks_fontsize : int, optional
            Font size for tick labels on the plot axes. Default is 14.
        cbar_fontsize : int, optional
            Font size for labels on the color bar. Default is 14.
        title_fontsize : int, optional
            Font size for titles of individual subplots. Default is 14.
        dpi : int, optional
            Dots per inch (resolution) of the output figure. Default is 96.
        use_ylabel : bool, optional
            If True, y-axis labels are displayed on the subplots. Default is True.
        save : bool, optional
            If True, the plot will be saved as an image file. Default is False.
        ax : Union[None, List[List[plt.Axes]], List[plt.Axes]], optional
            A list or 2D list of Axes objects to plot on. Default is None, which creates new axes.

        Returns
        -------
        List[plt.Axes]
            Returns a 1D list of Axes objects representing the subplot grid.

        Notes
        -----
        This method plots the average distance maps for selected ensembles, where each distance map
        represents the average pairwise distances between residues in a protein structure.
        """

        ens_dict = self._get_distance_matrix_ens_dict()
        num_proteins = len(ens_dict)
        cols = 2  # Number of columns for subplots
        rows = (num_proteins + cols - 1) // cols  # Calculate number of rows needed

        if ax is None:
            fig, axes = plt.subplots(rows, cols, figsize=(8 * cols, 6 * rows), dpi=dpi)
            axes = axes.flatten()  # Ensure axes is a 1D array
        else:
            ax_array = np.array(ax).flatten()
            axes = ax_array  # If ax is provided, flatten it to 1D
            fig = axes[0].figure

        for i, (protein_name, ens_data) in enumerate(ens_dict.items()):
            ax = axes[i]
            
            avg_dmap = np.mean(ens_data, axis=0)
            
            tril_ids = np.tril_indices(avg_dmap.shape[0], 0)
            avg_dmap[tril_ids] = np.nan
            
            im = ax.imshow(avg_dmap)
            ax.set_title(f"Average Distance Map: {protein_name}", fontsize=title_fontsize)
            ax.tick_params(axis='both', which='major', labelsize=ticks_fontsize)
            if not use_ylabel:
                ax.set_yticks([])
            
            cbar = fig.colorbar(im, ax=ax)
            cbar.set_label(r"Average $d_{ij}$ [nm]", fontsize=cbar_fontsize)
            cbar.ax.tick_params(labelsize=cbar_fontsize)

            im.set_clim(0, np.ceil(np.nanmax(avg_dmap.flatten())))  # Find the maximum distance and round it to the next integer to manage the auto range
        
        # Remove any empty subplots
        for i in range(num_proteins, rows * cols):
            fig.delaxes(axes[i])

        fig.tight_layout()

        if save:
            fig.savefig(os.path.join(self.plot_dir, 'avg_dmap_' + self.analysis.ens_codes[0]))

        return axes    

    def end_to_end_distances(self, rg_norm: bool = False, 
                             bins: int = 50, 
                             hist_range: Tuple = None, 
                             violin_plot: bool = True,
                            #  means: bool = True, 
                            #  median: bool = True, 
                             location: str = 'mean',
                             save: bool = False,
                             color: str = 'blue', 
                             ax: plt.Axes = None) -> plt.Axes:
        """
        Plot end-to-end distance distributions.

        Parameters
        ----------
        rg_norm: bool, optional
            Normalize end-to-end distances on the average radius of gyration.
        bins : int, optional
            The number of bins for the histogram. Default is 50.
        hist_range: Tuple, optional
            A tuple with a min and max value for the histogram. Default is None,
            which corresponds to using the min a max value across all data.
        violin_plot : bool, optional
            If True, a violin plot is visualized. Default is True.
        means : bool, optional
            If True, means are shown in the violin plot. Default is True.
        median : bool, optional
            If True, medians are shown in the violin plot. Default is True.
        save : bool, optional
            If True, the plot will be saved as an image file. Default is False.
        ax : plt.Axes, optional
            The axes on which to plot. Default is None, which creates a new figure and axes.
        color: str, optional
            Change the color of the violin plot

        Returns
        -------
        plt.Axes
            The Axes object containing the plot.
        """

        ensembles = self.analysis.ensembles

        # Calculate features.
        hist_data = []
        labels = []

        for ensemble in ensembles:
            ca_indices = ensemble.trajectory.topology.select(ensemble.atom_selector)
            hist_data_i = mdtraj.compute_distances(
                ensemble.trajectory, [[ca_indices[0], ca_indices[-1]]]
            ).ravel()
            if rg_norm:
                rg_i = mdtraj.compute_rg(ensemble.trajectory).mean()
                hist_data_i = hist_data_i / rg_i
            hist_data.append(hist_data_i)
            labels.append(ensemble.code)

        # Plot.
        if ax is None:
            fig, ax = plt.subplots()
        else:
            fig = ax.figure

        if not rg_norm:
            axis_label = "End-to-End distance [nm]"
            title = "End-to-End distances distribution"
        else:
            axis_label = r"End-to-End distance over $\langle$R$_g$$\rangle$"
            title = r"End-to-End distance over $\langle$R$_g$$\rangle$ distribution"

        if violin_plot:
            plot_violins(
                ax=ax,
                data=hist_data,
                labels=labels,
                location= location,
                title=title,
                xlabel=axis_label,
                color=color
            )
        else:
            plot_histogram(
                ax=ax,
                data=hist_data,
                labels=labels,
                bins=bins,
                range=hist_range,
                title=title,
                xlabel=axis_label
            )

        if save:
            fig.savefig(os.path.join(self.plot_dir, 'e2e_distances_' + self.analysis.ens_codes[0]))

        return ax

    def asphericity(self, 
                    bins: int = 50,
                    hist_range: Tuple = None,
                    violin_plot: bool = True,
                    location:str = 'mean',
                    # means: bool = True,
                    # median: bool = True,
                    save: bool = False,
                    color: str = 'blue',
                    ax: plt.Axes = None) -> plt.Axes:
        """
        Plot asphericity distribution in each ensemble.
        Asphericity is calculated based on the gyration tensor.

        Parameters
        ----------
        bins : int, optional
            The number of bins for the histogram. Default is 50.
        hist_range: Tuple, optional
            A tuple with a min and max value for the histogram. Default is None,
            which corresponds to using the min a max value across all data.
        violin_plot : bool, optional
            If True, a violin plot is visualized. Default is True.
        location: str, optional
            Select between "median" or "mean" to show in violin plot. Default value is "mean"
        save : bool, optional
            If True, the plot will be saved as an image file. Default is False.
        ax : plt.Axes, optional
            The axes on which to plot. Default is None, which creates a new figure and axes.

        Returns
        -------
        plt.Axes
            The Axes object containing the plot.
        """

        ensembles = self.analysis.ensembles

        # Calculate features.
        asph_list = []
        labels = []
        for ensemble in ensembles:
            asphericity = compute_asphericity(ensemble.trajectory)
            asph_list.append(asphericity)
            labels.append(ensemble.code)

        # Plot.
        if ax is None:
            fig, ax = plt.subplots()
        else:
            fig = ax.figure

        axis_label = "Asphericity"
        title = "Asphericity distribution"

        if violin_plot:
            plot_violins(
                ax=ax,
                data=asph_list,
                labels=labels,
                location=location,
                title=title,
                xlabel=axis_label,
                color=color
            )
        else:
            plot_histogram(
                ax=ax,
                data=asph_list,
                labels=labels,
                bins=bins,
                range=hist_range,
                title=title,
                xlabel=axis_label
            )

        if save:
            fig.savefig(os.path.join(self.plot_dir, 'asphericity_dist_' + self.analysis.ens_codes[0]))

        return ax

    def prolateness(self,
                    bins: int = 50,
                    hist_range: Tuple = None,
                    violin_plot: bool = True,
                    location:str = 'mean',
                    # median: bool = False,
                    # means: bool = False,
                    save: bool = False,
                    color: str = 'blue',
                    ax: plt.Axes = None) -> plt.Axes:
        """
        Plot prolateness distribution in each ensemble.
        Prolateness is calculated based on the gyration tensor.

        Parameters
        ----------
        bins : int, optional
            The number of bins for the histogram. Default is 50.
        hist_range : Tuple, optional
            A tuple with a min and max value for the histogram. Default is None,
            which corresponds to using the min a max value across all data.
        violin_plot : bool, optional
            If True, a violin plot is visualized. Default is True.
        location: str, optional
            Select between "median" or "mean" to show in violin plot. Default value is "mean"
        save : bool, optional
            If True, the plot will be saved as an image file. Default is False.
        ax : plt.Axes, optional
            The axes on which to plot. Default is None, which creates a new figure and axes.

        Returns
        -------
        plt.Axes
            The Axes object containing the plot.
        """

        ensembles = self.analysis.ensembles

        # Calculate features.
        prolat_list = []
        labels = []
        for ensemble in ensembles:
            prolat = compute_prolateness(ensemble.trajectory)
            prolat_list.append(prolat)
            labels.append(ensemble.code)

        # Plot.
        if ax is None:
            fig, ax = plt.subplots()  # Create a new figure if ax is not provided
        else:
            fig = ax.figure  # Use the figure associated with the provided ax

        axis_label = "Prolateness"
        title = "Prolateness distribution"

        if violin_plot:
            plot_violins(
                ax=ax,
                data=prolat_list,
                labels=labels,
                location=location,
                title=title,
                xlabel=axis_label,
                color=color
            )
        else:
            plot_histogram(
                ax=ax,
                data=prolat_list,
                labels=labels,
                bins=bins,
                range=hist_range,
                title=title,
                xlabel=axis_label
            )

        if save:
            fig.savefig(os.path.join(self.plot_dir, 'prolateness_dist_' + self.analysis.ens_codes[0]))

        return ax

    def alpha_angles(self, bins: int = 50, save: bool = False, ax: plt.Axes = None) -> plt.Axes:
        """
        Plot the distribution of alpha angles.

        Parameters
        ----------
        bins : int
            The number of bins for the histogram. Default is 50.
        save : bool, optional
            If True, the plot will be saved as an image file. Default is False.
        ax : plt.Axes, optional
            The axes on which to plot. Default is None, which creates a new figure and axes.

        Returns
        -------
        plt.Axes
            The Axes object containing the plot.
        """

        ensembles = self.analysis.ensembles

        if ax is None:
            fig, ax = plt.subplots()
        else:
            fig = ax.figure

        data = []
        labels = []
        for ensemble in ensembles:
            data_i = featurize_a_angle(
                ensemble.trajectory,
                get_names=False,
                atom_selector=ensemble.atom_selector
            ).ravel()
            data.append(data_i)
            labels.append(ensemble.code)

        plot_histogram(
            ax=ax,
            data=data,
            labels=labels,
            bins=bins,
            range=(-np.pi, np.pi),
            title="Distribution of alpha angles",
            xlabel="angle [rad]"
        )

        if save:
            fig.savefig(os.path.join(self.plot_dir, 'alpha_dist_' + self.analysis.ens_codes[0]))

        return ax

    def contact_prob_maps(self,
                        log_scale: bool = True,
                        avoid_zero_count: bool = False,
                        threshold: float = 0.8,
                        dpi: int = 96, 
                        save: bool = False, 
                        cmap_color: str = 'Blues',
                        ax: Union[None, List[plt.Axes], np.ndarray] = None) -> Union[List[plt.Axes], np.ndarray]:
        from matplotlib.colors import LogNorm
        """
        Plot the contact probability map based on the threshold.

        Parameters
        ----------
        log_scale : bool, optional
            If True, use log scale range. Default is True.
        avoid_zero_count: bool, optional
            If True, avoid contacts with zero counts by adding to all contacts a pseudo count of 1e-6.
        threshold : float, optional
            Determining the threshold for calculating the contact frequencies. Default is 0.8 [nm].
        dpi : int, optional
            For changing the quality and dimension of the output figure. Default is 96.
        save : bool, optional
            If True, the plot will be saved as an image file. Default is False.
        cmap_color : str, optional
            Select a matplotlib colormap for the plot. Default is "Blues".

        Returns
        -------
        Union[List[plt.Axes], np.ndarray]
            Returns a list or array of Axes objects representing the subplot grid.
        """

        ensembles = self.analysis.ensembles
        num_proteins = len(ensembles)
        num_cols = 2
        num_rows = (num_proteins + num_cols - 1) // num_cols

        cmap = plt.get_cmap(cmap_color)
        
        if ax is None:
            fig, axes = plt.subplots(num_rows, num_cols, figsize=(8 * num_cols, 6 * num_rows), dpi=dpi)
            axes = axes.flatten()
        else:
            ax_array = np.array(ax)
            axes = ax_array.flatten()
            fig = axes[0].figure

        for i, ensemble in enumerate(ensembles):
            ax = axes[i]
            
            matrix_p_map = contact_probability_map(
                ensemble.trajectory,
                scheme='ca' if not ensemble.coarse_grained else 'closest',
                threshold=threshold
            )
            if avoid_zero_count:
                matrix_p_map += 1e-6

            if log_scale:
                im = ax.imshow(matrix_p_map, cmap=cmap,
                               norm=LogNorm(vmin=1e-3, vmax=1.0))
            else:
                im = ax.imshow(matrix_p_map, cmap=cmap)
            ax.set_title(f"Contact Probability Map: {ensemble.code}", fontsize=14)

            cbar = fig.colorbar(im, ax=ax)
            cbar.set_label('Frequency', fontsize=14)
            cbar.ax.tick_params(labelsize=14)

        # Remove any empty subplots
        for i in range(num_proteins, num_rows * num_cols):
            fig.delaxes(axes[i])
        
        fig.tight_layout()

        if save:
            fig.savefig(os.path.join(self.plot_dir, 'contact_prob_' + self.analysis.ens_codes[0]))

        return axes

    def _pair_ids(self, min_sep=2,max_sep = None ):
        analysis = self.analysis
        pair_ids = []
        for ens in analysis.ensembles:
            ca_ids = ens.trajectory.topology.select('name')
            atoms = list(ens.trajectory.topology.atoms)
            max_sep = get_max_sep(L=len(atoms), max_sep=max_sep)
    # Get all pair of ids.
            for i, id_i in enumerate(ca_ids):
                for j, id_j in enumerate(ca_ids):
                    if j - i >= min_sep:
                        if j - i > max_sep:
                            continue
                        pair_ids.append([id_i, id_j])
        return pair_ids
    
    def ramachandran_plots(
            self,
            two_d_hist: bool = True,
            linespaces: Tuple = (-180, 180, 80),
            save: bool = False,
            ax: Union[None, plt.Axes, np.ndarray, List[plt.Axes]] = None
    ) -> Union[List[plt.Axes], plt.Axes]:
        """
        Ramachandran plot. If two_d_hist=True it returns a 2D histogram 
        for each ensemble. If two_d_hist=False it returns a simple scatter plot 
        for all ensembles in one plot.

        Parameters
        ----------
        two_d_hist : bool, optional
            If True, it returns a 2D histogram for each ensemble. Default is True.
        linespaces : tuple, optional
            You can customize the bins for 2D histogram. Default is (-180, 180, 80).
        save : bool, optional
            If True, the plot will be saved as an image file. Default is False.
        ax : Union[None, plt.Axes, np.ndarray, List[plt.Axes]], optional
            The axes on which to plot. If None, new axes will be created. Default is None.

        Returns
        -------
        Union[List[plt.Axes], plt.Axes]
            If two_d_hist=True, returns a list of Axes objects representing the subplot grid for each ensemble. 
            If two_d_hist=False, returns a single Axes object representing the scatter plot for all ensembles.

        """

        if self.analysis.exists_coarse_grained():
            raise ValueError("This analysis is not possible with coarse-grained models.")
        
        ensembles = self.analysis.ensembles
        if two_d_hist:
            if ax is None:
                fig, ax = plt.subplots(1, len(ensembles), figsize=(5 * len(ensembles), 5))
            else:
                if not isinstance(ax, (list, np.ndarray)):
                    ax = [ax]
                ax = np.array(ax).flatten()
                fig = ax[0].figure
            # Ensure ax is always a list
            if not isinstance(ax, np.ndarray):
                ax = [ax]
            rama_linspace = np.linspace(linespaces[0], linespaces[1], linespaces[2])
            for ens, axis in zip(ensembles, ax):
                phi_flat = np.degrees(mdtraj.compute_phi(ens.trajectory)[1]).ravel()
                psi_flat = np.degrees(mdtraj.compute_psi(ens.trajectory)[1]).ravel()
                hist = axis.hist2d(
                    phi_flat,
                    psi_flat,
                    cmap="viridis",
                    bins=(rama_linspace, rama_linspace), 
                    norm=colors.LogNorm(),
                    density=True
                )

                axis.set_title(f'Ramachandran Plot for cluster {ens.code}')
                axis.set_xlabel('Phi (ϕ) Angle (degrees)')
                axis.set_ylabel('Psi (ψ) Angle (degrees)')

                cbar = fig.colorbar(hist[3], ax=axis)
                cbar.set_label('Density')
            fig.tight_layout()
        else:
            if ax is None:
                fig, ax = plt.subplots(1, 1)
            else:
                fig = ax.figure
            for ens in ensembles:
                phi = np.degrees(mdtraj.compute_phi(ens.trajectory)[1])
                psi = np.degrees(mdtraj.compute_psi(ens.trajectory)[1])
                ax.scatter(phi, psi, s=1, label=ens.code)
            ax.set_xlabel('Phi (ϕ) Angle (degrees)')
            ax.set_ylabel('Psi (ψ) Angle (degrees)')
            ax.legend()

        if save:
            fig.savefig(os.path.join(self.plot_dir, 'ramachandran_' + self.analysis.ens_codes[0]))  

        return ax

    def ss_flexibility_parameter(self, 
                                pointer: List[int] = None, 
                                figsize: Tuple[int, int] = (15, 5), 
                                save: bool = False,
                                ax: Union[None, plt.Axes] = None) -> plt.Axes:
        """
        Generate a plot of the site-specific flexibility parameter.
        
        This plot shows the site-specific measure of disorder, which is sensitive to local flexibility based on 
        the circular variance of the Ramachandran angles φ and ψ for each residue in the ensemble.
        The score ranges from 0 for identical dihedral angles for all conformers at the residue i to 1 for a 
        uniform distribution of dihedral angles at the residue i.
        
        Parameters
        ----------
        pointer: List[int], optional
            A list of desired residues. Vertical dashed lines will be added to point to these residues. Default is None.
        figsize: Tuple[int, int], optional
            The size of the figure. Default is (15, 5).
        save : bool, optional
            If True, save the plot as an image file. Default is False.
        ax : Union[None, plt.Axes], optional
            The matplotlib Axes object on which to plot. If None, a new Axes object will be created. Default is None.
            
        Returns
        -------
        plt.Axes
            The matplotlib Axes object containing the plot.
        """
        
        if self.analysis.exists_coarse_grained():
            raise ValueError("This analysis is not possible with coarse-grained models.")
        
        features_dict = self.analysis.get_features(featurization='phi_psi')
        
        f = ss_measure_disorder(features_dict)
        
        if ax is None:
            fig, ax = plt.subplots(1, 1, figsize=figsize)
        else:
            fig = ax.figure

        for key, values in f.items():
            x = np.arange(1, len(values) + 1)
            ax.plot(x, values, marker='o', linestyle='-', label=key)
        
        ax.set_xticks([i for i in np.arange(1, len(x) + 1) if i == 1 or i % 5 == 0])
        ax.set_xlabel("Residue Index")
        ax.set_ylabel("Site-specific flexibility parameter")
        ax.legend()
        
        if pointer is not None:
            for res in pointer:
                ax.axvline(x=res, color='blue', linestyle='--', alpha=0.3, linewidth=1)
        
        if save:
            fig.savefig(os.path.join(self.plot_dir, 'ss_flexibility_' + self.analysis.ens_codes[0]))  

        return ax

    def ss_order_parameter(self, 
                        pointer: List[int] = None, 
                        figsize: Tuple[int, int] = (15, 5), 
                        save: bool = False, 
                        ax: Union[None, plt.Axes] = None) -> plt.Axes:
        """
        Generate a plot of the site-specific order parameter.
        
        This plot shows the site-specific order parameter, which abstracts from local chain flexibility.
        The parameter is still site-specific, as orientation correlations in IDRs and IDPs decrease with increasing sequence distance.
        
        Parameters
        ----------
        pointer: List[int], optional
            A list of desired residues. Vertical dashed lines will be added to point to these residues. Default is None.
        figsize: Tuple[int, int], optional
            The size of the figure. Default is (15, 5).
        save : bool, optional
            If True, the plot will be saved as an image file. Default is False.
        ax : Union[None, plt.Axes], optional
            The matplotlib Axes object on which to plot. If None, a new Axes object will be created. Default is None.
            
        Returns
        -------
        plt.Axes
            The matplotlib Axes object containing the plot.
        """
        
        ensembles = self.analysis.ensembles
        dict_ca_xyz = {}
        for ensemble in ensembles:
            ca_index = ensemble.trajectory.topology.select(ensemble.atom_selector)
            dict_ca_xyz[ensemble.code] = ensemble.trajectory.xyz[:, ca_index, :]

        dict_order_parameter = site_specific_order_parameter(dict_ca_xyz)
        
        if ax is None:
            fig, ax = plt.subplots(1, 1, figsize=figsize)
        else:
            fig = ax.figure

        for key, values in dict_order_parameter.items():
            x = np.arange(1, len(values) + 1)
            ax.plot(x, values, label=key, marker= 'o', linestyle='-')
        
        ax.set_xticks([i for i in np.arange(1, len(x) + 1) if i == 1 or i % 5 == 0])
        ax.set_xlabel("Residue Index")
        ax.set_ylabel("Site-specific order parameter")
        ax.legend()
        
        if pointer is not None:
            for res in pointer:
                ax.axvline(x=res, color='blue', linestyle='--', alpha=0.3, linewidth=1)
        
        if save:
            fig.savefig(os.path.join(self.plot_dir, 'ss_order_' + self.analysis.ens_codes[0]))  
        
        return ax

    def per_residue_mean_sasa(self, 
                            figsize: Tuple[int, int] = (15, 5), 
                            pointer: List[int] = None, 
                            save: bool = False, 
                            ax: Union[None, plt.Axes] = None) -> plt.Axes:
        """
        Plot the average solvent-accessible surface area (SASA) for each residue among all conformations in an ensemble.

        Parameters
        ----------
        figsize: Tuple[int, int], optional
            Tuple specifying the size of the figure. Default is (15, 5).
        pointer: List[int], optional
            List of desired residues to highlight with vertical dashed lines. Default is None.
        save : bool, optional
            If True, the plot will be saved as an image file. Default is False.
        ax : Union[None, plt.Axes], optional
            The matplotlib Axes object on which to plot. If None, a new Axes object will be created. Default is None.

        Returns
        -------
        plt.Axes
            Axes object containing the plot.

        """

        analysis = self.analysis

        if ax is None:
            fig, ax = plt.subplots(1, 1, figsize=figsize)
        else:
            fig = ax.figure

        # Get the color cycle from matplotlib
        prop_cycle = plt.rcParams['axes.prop_cycle']
        colors = prop_cycle.by_key()['color']
        
        for i, ens in enumerate(analysis.ensembles):
            color = colors[i % len(colors)]
            res_based_sasa = mdtraj.shrake_rupley(ens.trajectory, mode='residue')
            sasa_mean = np.mean(res_based_sasa, axis=0)
            sasa_std = np.std(res_based_sasa, axis=0)        

            ax.plot(np.arange(1, len(sasa_mean) + 1), sasa_mean, '-o', color=color, label=ens.code)
            # ax.fill_between(np.arange(1, len(sasa_mean) + 1), sasa_mean - sasa_std, sasa_mean + sasa_std, alpha=0.3, color=colors[i % len(colors)])
            ax.plot(np.arange(1, len(sasa_mean) + 1), sasa_mean + sasa_std, '--', color=color, alpha=0.5)
            ax.plot(np.arange(1, len(sasa_mean) + 1), sasa_mean - sasa_std, '--', color=color, alpha=0.5)

        ax.set_xticks([i for i in np.arange(1, len(sasa_mean) + 1) if i == 1 or i % 5 == 0])
        ax.set_xlabel('Residue Index')
        ax.set_ylabel('Mean SASA')
        ax.set_title('Mean SASA for Each Residue in Ensembles')
        ax.legend()
        # ax.grid(True)
        
        if pointer is not None:
            for res in pointer:
                ax.axvline(x=res, color='blue', linestyle='--', alpha=0.3, linewidth=1)

        if save:
            fig.savefig(os.path.join(self.plot_dir, 'local_sasa_' + self.analysis.ens_codes[0]))  

        return ax

    def ca_com_distances(self, 
                         min_sep: int = 2, 
                         max_sep: Union[int, None] = None, 
                         get_names: bool = True, 
                         inverse: bool  = False,
                         save: bool = False,
                         ax: Union[None, plt.Axes, np.ndarray, List[plt.Axes]] = None
                        ) -> List[plt.Axes]:
        """
        Plot the distance maps comparing the center of mass (COM) and alpha-carbon (CA) distances within each ensemble.

        Parameters:
        -----------
        min_sep : int, optional
            Minimum separation distance between atoms to consider. Default is 2.
        max_sep : int or None, optional
            Maximum separation distance between atoms to consider. Default is None, which means no maximum separation.
        get_names : bool, optional
            Whether to get the residue names for the features. Default is True.
        inverse : bool, optional
            Whether to compute the inverse distances. Default is False.
        figsize : tuple, optional
            Figure size in inches (width, height). Default is (6, 2.5).
        save : bool, optional
            If True, save the plot as an image file. Default is False.

        Returns:
        --------
        List[plt.Axes]
            A list containing Axes objects corresponding to the plots for CA and COM distances.

        Notes:
        ------
        This method plots the average distance maps for the center of mass (COM) and alpha-carbon (CA) distances
        within each ensemble. It computes the distance matrices for COM and CA atoms and then calculates their
        mean values to generate the distance maps. The plots include color bars indicating the distance range.
        """

        if self.analysis.exists_coarse_grained():
            raise ValueError("This analysis is not possible with coarse-grained models.")
        
        num_proteins = len(self.analysis.ensembles)
        
        if ax is None:
            fig, axes = plt.subplots(2, num_proteins, figsize=(10, 4 * num_proteins))
            axes = axes.flatten()
        else:
            ax_array = np.array(ax)
            axes = ax_array.flatten()
            fig = axes[0].figure

        for i, ens in enumerate(self.analysis.ensembles):
            idx = i * 2
            traj = ens.trajectory
            feat, names = featurize_com_dist(traj=traj, min_sep=min_sep,max_sep=max_sep,inverse=inverse ,get_names=get_names)  # Compute (N, *) feature arrays.
            print(f"# Ensemble: {ens.code}")
            print("features:", feat.shape)

            com_dmap = calc_ca_dmap(traj=traj)
            com_dmap_mean = com_dmap.mean(axis=0)
            ca_dmap = calc_ca_dmap(traj=traj)
            ca_dmap_mean = ca_dmap.mean(axis=0)

            print("distance matrix:", com_dmap_mean.shape)
            
            im0 = axes[idx].imshow(ca_dmap_mean)
            axes[idx].set_title(f"{ens.code} CA")
            im1 = axes[idx + 1].imshow(com_dmap_mean)
            axes[idx + 1].set_title(f"{ens.code} COM")
            cbar = fig.colorbar(im0, ax=axes[idx], shrink=0.8)
            cbar.set_label("distance [nm]")
            cbar = fig.colorbar(im1, ax=axes[idx + 1], shrink=0.8)
            cbar.set_label("distance [nm]")

            fig.tight_layout()

            if save:
                fig.savefig(os.path.join(self.plot_dir, 'dist_ca_com_' + ens.code))  

        return axes


    def plot_histogram_grid(self,
            feature: str = "ca_dist",
            ids: Union[np.ndarray, List[list]] = None,
            n_rows: int = 2,
            n_cols: int = 3,
            subplot_width: int = 2.0,
            subplot_height: int = 2.2,
            bins: Union[str, int] = None,
            dpi: int = 90
        ) -> plt.Axes:
        """
        Plot a grid if histograms for distance or angular features. Can only be
        be used when analyzing ensembles of proteins with same number of
        residues. The fuction will create a new matplotlib figure for histogram
        grid.

        Parameters
        ----------
        feature: str, optional
            Feature to analyze. Must be one of `ca_dist` (Ca-Ca distances),
            `a_angle` (alpha angles), `phi` or `psi` (phi or psi backbone
            angles).
        ids: Union[list, List[list]], optional
            Residue indices (integers starting from zero) to define the residues
            to analyze. For angular features it must be a 1d list with N indices
            of the residues. For distance features it must be 2d list/array of
            shape (N, 2) in which N is the number of residue pairs to analyze
            are 2 their indices. Each of the N indices (or pair of indices) will
            be plotted in an histogram of the grid. If this argument is not
            provided, random indices will be sampled, which is useful for
            quickly comparing the distance or angle distributions of multiple
            ensembles.
        n_rows: int, optional
            Number of rows in the histogram grid.
        n_cols: int, optional
            Number of columns in the histogram grid.
        subplot_width: int, optional
            Use to specify the Matplotlib width of the figure. The size of the
            figure will be calculated as: figsize = (n_cols*subplot_width, n_rows*subplot_height).
        subplot_height: int, optional
            See the subplot_width argument.
        bins: Union[str, int], optional
            Number of bins in all the histograms.
        dpi: int, optional
            DPI of the figure.

        Returns
        -------
        ax: plt.Axes
            The Axes object for the histogram grid.
        """
        
        ### Check the ensembles.
        ensembles = self.analysis.ensembles
        ens_lens = set([e.get_num_residues() for e in ensembles])
        if len(ens_lens) != 1:
            # May remove the limit in the future.
            raise ValueError(
                "Cannot build an histogram grid with proteins of different lengths"
            )
        min_len = min(ens_lens)  # Get the minimum number of residues.
        
        ### Select the features to analyze.
        n_hist = n_rows*n_cols
        if _get_max_hist(min_len, feature) < n_hist:
            raise ValueError(f"Not enough residues to plot {n_hist} {feature} histograms")
        if ids is not None and n_hist != len(ids):
            raise ValueError(
                f"The number of provided ids ({len(ids)}) is incompatible with"
                f" the number of histograms ({n_hist})")
        if feature == "ca_dist":
            if ids is not None:
                rand_ids = _to_array(ids)
                if len(rand_ids.shape) != 2 or rand_ids.shape[1] != 2:
                    raise ValueError(
                        "Invalid shape for residue ids for Ca-Ca distances, received"
                        f" {tuple(rand_ids.shape)} expected ({n_hist}, 2)"
                    )
                if np.max(ids) + 1 > min_len:
                    raise ValueError(
                        f"Maximum residue idx ({np.max(ids)}) exceeds the number of"
                        f" residues ({min_len})"
                    )
            else:
                rand_ids = _get_random_pairs(n=n_hist, prot_len=min_len)
        elif feature == "a_angle":
            if ids is not None:
                rand_ids = _get_a_angle_ids(ids)
                if len(rand_ids.shape) != 2 or rand_ids.shape[1] != 4:
                    raise ValueError(
                        "Invalid shape for residue ids for a angles, received"
                        f" {tuple(rand_ids.shape)} expected ({n_hist}, )"
                    )
                if np.max(ids) + 1 > min_len - 3:
                    raise ValueError(
                        f"Maximum residue idx ({max(ids)}) exceeds the number of"
                        f" plottable alpha torsion angles ({min_len - 3})"
                    )
            else:
                rand_ids = _get_random_a_angle_ids(n=n_hist, prot_len=min_len)
        elif feature in ("phi", "psi"):
            if any([e.coarse_grained for e in ensembles]):
                raise ValueError(
                    f"Cannot analyze {feature} angles when a coarse-grained"
                    " ensemble is loaded."
                )
            if ids is not None:
                rand_ids = _to_array(ids)
                if len(rand_ids.shape) != 1:
                    raise ValueError(
                        f"Invalid shape for residue ids for {feature} angles, received"
                        f" {tuple(rand_ids.shape)} expected (*, )"
                    )
                if np.max(rand_ids) + 1 > min_len - (1 - _phi_psi_offsets[feature]):
                    raise ValueError(
                        f"Maximum residue idx ({max(rand_ids)}) exceeds the number of"
                        f" plottable {feature} angles for proteins with {min_len} residues"
                    )
                if feature == "phi" and 0 in rand_ids:
                    raise ValueError(f"Cannot use residue idx 0 with phi angles")
            else:
                rand_ids = np.random.choice(min_len-1, n_hist, replace=False) + _phi_psi_offsets[feature]
        else:
            raise KeyError(feature)
            
        if np.any(rand_ids < 0):
            raise ValueError("Can only use residue indices >= 0")

        ### Calculate features.
        hist_data = []
        for ensemble in ensembles:
            ca_indices = ensemble.trajectory.topology.select(ensemble.atom_selector)
            if feature == "ca_dist":
                data_k = mdtraj.compute_distances(ensemble.trajectory, ca_indices[rand_ids])
            elif feature == "a_angle":
                data_k = mdtraj.compute_dihedrals(ensemble.trajectory, ca_indices[rand_ids])
            elif feature in ("phi", "psi"):
                data_k = getattr(mdtraj, f"compute_{feature}")(ensemble.trajectory)[1]
                data_k = data_k[:,rand_ids - 1*_phi_psi_offsets[feature]]
            else:
                raise KeyError(feature)
            hist_data.append(data_k)
        
        ### Initialize the plot.
        # Initialize the figure.
        figsize = (n_cols*subplot_width, n_rows*subplot_height)
        fig = plt.figure(
            figsize=figsize,
            dpi=dpi,
            layout="constrained"
        )
        # Initialize the subplots.
        ax = fig.subplots(n_rows, n_cols, squeeze=False)
        # Figure elements.
        if feature == "ca_dist":
            axis_label = "Distance [nm]"
            title = r"C$\alpha$-C$\alpha$ distances"
        elif feature == "a_angle":
            axis_label = "Angle [rad]"
            title = r"$\alpha$ angles"
        elif feature in ("phi", "psi"):
            axis_label = "Angle [rad]"
            title = rf"$\{feature}$ angles"
        else:
            raise KeyError(feature)
        fig.suptitle(title)
        
        ### Plot the histograms.
        row_c = 0
        col_c = 0
        hist_args = {"histtype": "step", "density": True}
        labels = [e.code for e in ensembles]
        for m in range(n_hist):
            
            # Define variables to build the histograms.
            if feature in ("ca_dist", ):
                _min = min([x[:,m].min() for x in hist_data])
                _max = max([x[:,m].max() for x in hist_data])
                idx_i, idx_j = rand_ids[m]
                text = rf"C$\alpha$ {idx_i}-{idx_j}"
            elif feature in ("a_angle", ):
                _min = -np.pi
                _max = np.pi
                idx_i, idx_j, idx_k, idx_l = rand_ids[m]
                text = rf"C$\alpha$ {idx_i}-{idx_j}-{idx_k}-{idx_l}"
            elif feature in ("phi", "psi"):
                _min = -np.pi
                _max = np.pi
                text = rf"Residue {rand_ids[m]}"
            else:
                raise KeyError(feature)
                
            # Histogram.
            for k in range(len(ensembles)):
                data_km = hist_data[k][:,m]
                ax[row_c][col_c].hist(
                    data_km,
                    range=(_min, _max),
                    bins=bins,
                    label=ensembles[k].code if (row_c == 0 and col_c == 0) else None,
                    **hist_args
                )
                
            # Labels and titles.
            default_font_size = plt.rcParams['font.size']
            ax[row_c][col_c].set_title(text, fontsize=default_font_size)
            # ax[row_c][col_c].text(0.95, 0.95, text, verticalalignment='top',
            #                       horizontalalignment='right',
            #                       transform=ax[row_c][col_c].transAxes, fontsize=8,
            #                       color='black', alpha=0.8)

            if col_c == 0:
                ax[row_c][col_c].set_ylabel("Density")
            if row_c + 1 == n_rows:
                ax[row_c][col_c].set_xlabel(axis_label)
                
            # Increase row and column counters.
            col_c += 1
            if col_c == n_cols:
                row_c += 1
                col_c = 0

        # Legend.
        handles, labels = ax[0, 0].get_legend_handles_labels()
        fig.legend(
            handles, labels,
            loc='upper left',
            bbox_to_anchor=(1.02, 1),
            bbox_transform=ax[0, n_cols-1].transAxes
        )
        
        return ax
    
    
    def comparison_matrix(self,
            score: str,
            feature: str,
            featurization_params: dict = {},
            bootstrap_iters: int = None,
            bootstrap_frac: float = 1.0,
            bootstrap_replace: bool = True,
            confidence_level: float = 0.95,
            significance_level: float = 0.05,
            bins: Union[int, str] = 50,
            random_seed: int = None,
            verbose: bool = False,
            ax: Union[None, plt.Axes] = None,
            figsize: Tuple[int] = (6.00, 5.0),
            dpi: int = 100,
            cmap: str = "viridis_r",
            title: str = None,
            cbar_label: str = None,
            textcolors: Union[str, tuple] = ("black", "white")
        ) -> dict:
        """
        Generates and visualizes the pairwise comparison matrix for the ensembles.
        This function computes the comparison matrix using the specified score
        type and feature. It then visualizes the matrix using a heatmap.

        Parameters:
        -----------
        score, feature, featurization_params, bootstrap_iters, bootstrap_frac,
        bootstrap_replace, bins, random_seed, verbose:
            See the documentation of `EnsembleAnalysis.comparison_scores` for
            more information about these arguments.
        ax: Union[None, plt.Axes], optional
            Axes object where to plot the comparison heatmap. If `None` (the
            default value) is provided, a new Figure will be created.
        figsize: Tuple[int], optional
            The size of the figure for the heatmap. Default is (6.00, 5.0). Only
            takes effect if `ax` is not `None`.
        dpi: int, optional
            DPIs of the figure for the heatmap. Default is 100. Only takes
            effect if `ax` is not `None`.
        confidence_level, significance_level, cmap, title, cbar_label,
        textcolors:
            See the documentation of `dpet.visualization.plot_comparison_matrix`
            for more information about these arguments.

        Returns:
        --------
        results: dict
            A dictionary containing the following keys:
                `ax`: the Axes object with the comparison matrix heatmap.
                `scores`: comparison matrix. See `EnsembleAnalysis.comparison_scores`
                    for more information.
                `codes`: codes of the ensembles that were compared.
                `fig`: Figure object, only returned when a new figure is created
                    inside this function.

        Notes:
        ------
        The comparison matrix is annotated with the scores, and the axes are
        labeled with the ensemble labels.

        """

        ### Score divergences.
        comparison_out, codes = self.analysis.comparison_scores(
            score=score,
            feature=feature,
            featurization_params=featurization_params,
            bootstrap_iters=bootstrap_iters,
            bootstrap_frac=bootstrap_frac,
            bootstrap_replace=bootstrap_replace,
            bins=bins,
            random_seed=random_seed,
            verbose=verbose
        )

        ### Setup the plot.
        # Axes.
        if ax is None:
            fig, ax = plt.subplots(figsize=figsize, dpi=dpi)
        else:
            fig = None
        # Title.
        if title is None:
            if score == "emd":
                title = f"{score.upper()} based on {feature}"
            elif score == "jsd":
                if feature == "ca_dist":
                    title = "aJSD_d"
                elif feature == "alpha_angle":
                    title = "aJSD_t"
                else:
                    title = f"{score.upper()} based on {feature}"
            else:
                raise ValueError(score)
        # Colorbar label.
        if cbar_label is None:
            cbar_label = f"{score.upper()} score"

        ### Actually plots.
        plot_comparison_matrix(
            ax=ax,
            comparison_out=comparison_out,
            codes=codes,
            confidence_level=confidence_level,
            significance_level=significance_level,
            cmap=cmap,
            title=title,
            cbar_label=cbar_label,
            textcolors=textcolors
        )

        ### Return results.
        results = {"ax": ax, "comparison": comparison_out, "codes": codes}
        if fig is not None:
            results["fig"] = fig
        return results<|MERGE_RESOLUTION|>--- conflicted
+++ resolved
@@ -11,13 +11,9 @@
 from dpet.featurization.angles import featurize_a_angle
 from dpet.data.coord import *
 from dpet.featurization.glob import compute_asphericity, compute_prolateness
-<<<<<<< HEAD
 from dpet.comparison import confidence_interval
-
-=======
 import plotly.express as px
 import pandas as pd
->>>>>>> a5e4ad79
 PLOT_DIR = "plots"
 
 def plot_histogram(
