--- conflicted
+++ resolved
@@ -12,40 +12,6 @@
 from dpet.visualization.coord import *
 from dpet.featurization.featurizer import FeaturizationFactory
 
-<<<<<<< HEAD
-def tsne_ramachandran_plot(tsne_kmeans_dir, concat_feature_phi_psi):
-    s = np.loadtxt(tsne_kmeans_dir  +'/silhouette.txt')
-    [bestP,bestK] = s[np.argmax(s[:,4]), 0], s[np.argmax(s[:,4]), 1]
-    print([bestP,bestK])
-    besttsne = np.loadtxt(tsne_kmeans_dir  + '/tsnep'+str(int(bestP)))
-    best_kmeans = KMeans(n_clusters=int(bestK), n_init='auto').fit(besttsne)
-    fig,axes = plt.subplots(1, int(bestK), figsize = (10,5))
-
-    for cluster_id, ax in zip(range(int(bestK)),axes.ravel()):
-        cluster_frames = np.where(best_kmeans.labels_ == cluster_id)[0]
-        print(cluster_frames, cluster_id)
-        
-        phi_psi_cluster_id = np.degrees(concat_feature_phi_psi[cluster_frames]).ravel()
-
-        phi_flat = phi_psi_cluster_id[0::2]
-
-        psi_flat = phi_psi_cluster_id[1::2]
-
-        ax.scatter(phi_flat, psi_flat, alpha=0.5)
-
-        ax.set_title(f'Ramachandran Plot for cluster {cluster_id}')
-        ax.set_xlabel('Phi (ϕ) Angle (degrees)')
-        ax.set_ylabel('Psi (ψ) Angle (degrees)')
-        
-    plt.tight_layout()
-    plt.show()
-
-def tsne_ramachandran_plot_density(concat_features, bestK, best_kmeans):
-    
-    rama_bins = 50
-    rama_linspace = np.linspace(-180,180, rama_bins)
-    fig,axes = plt.subplots(1, int(bestK), figsize = (10,5))
-=======
 def tsne_ramachandran_plot_density(plot_dir, concat_features, bestP, bestK, best_kmeans, save=False):
     rama_bins = 50
     rama_linspace = np.linspace(-180, 180, rama_bins)
@@ -55,14 +21,12 @@
     num_cols = bestK // num_rows if bestK % num_rows == 0 else bestK // num_rows + 1
     
     fig, axes = plt.subplots(num_rows, num_cols, figsize=(num_cols * 5, num_rows * 5))
->>>>>>> 58d74bfb
 
     # Flatten axes if necessary
     axes = axes.flatten() if isinstance(axes, np.ndarray) else [axes]
     
     for cluster_id, ax in zip(range(int(bestK)), axes):
         cluster_frames = np.where(best_kmeans.labels_ == cluster_id)[0]
-<<<<<<< HEAD
 
         phi, psi = np.split(np.degrees(concat_features[cluster_frames]) , 2 , axis=1)
         phi_flat = phi.flatten()
@@ -76,18 +40,6 @@
         norm=colors.LogNorm(),
         density=True)
 
-=======
-        print(cluster_frames)
-        
-        phi_psi_cluster_id = np.degrees(concat_features[cluster_frames]).flatten()
-        phi_flat = phi_psi_cluster_id[0::2]
-        psi_flat = phi_psi_cluster_id[1::2]
-        
-        hist = ax.hist2d(phi_flat, psi_flat, cmap="viridis", bins=(rama_linspace, rama_linspace),  norm=colors.LogNorm(), density=True)
-        cbar = fig.colorbar(hist[-1], ax=ax)
-        cbar.set_label("Density")
-        
->>>>>>> 58d74bfb
         ax.set_title(f'Ramachandran Plot for cluster {cluster_id}')
         ax.set_xlabel('Phi (ϕ) Angle (degrees)')
         ax.set_ylabel('Psi (ψ) Angle (degrees)')
