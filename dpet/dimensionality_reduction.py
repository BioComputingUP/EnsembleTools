from abc import ABC, abstractmethod
from typing import List, Tuple
from sklearn.cluster import KMeans
from sklearn.decomposition import PCA, KernelPCA
from sklearn.manifold import TSNE
import numpy as np
from sklearn.manifold import MDS
from neo_force_scheme import NeoForceScheme
from sklearn.metrics import silhouette_score
from umap import UMAP

class DimensionalityReduction(ABC):
    @abstractmethod
    def fit(self, data:np.ndarray):
        """
        Fit the dimensionality reduction model to the data.

        Parameters
        ----------
        data : np.ndarray
            The input data array of shape (n_samples, n_features).

        Notes
        -----
        This method fits the dimensionality reduction model to the input data.
        """
        raise NotImplementedError("Method 'fit' must be implemented in subclasses.")

    @abstractmethod
    def transform(self, data:np.ndarray) -> np.ndarray:
        """
        Transform the input data using the fitted dimensionality reduction model.

        Parameters
        ----------
        data : np.ndarray
            The input data array of shape (n_samples, n_features) to be transformed.

        Returns
        -------
        np.ndarray
            The transformed data array of shape (n_samples, n_components).

        Notes
        -----
        This method transforms the input data using the fitted dimensionality reduction model.
        """
        raise NotImplementedError("Method 'transform' must be implemented in subclasses.")
    
    @abstractmethod
    def fit_transform(self, data:np.ndarray) -> np.ndarray:
        """
        Fit the dimensionality reduction model to the data and then transform it.

        Parameters
        ----------
        data : np.ndarray
            The input data array of shape (n_samples, n_features).

        Returns
        -------
        np.ndarray
            The transformed data array of shape (n_samples, n_components).

        Notes
        -----
        This method fits the dimensionality reduction model to the input data and then transforms it.
        """
        raise NotImplementedError("Method 'fit_transform' must be implemented in subclasses.")

class PCAReduction(DimensionalityReduction):
    """
    Principal Component Analysis (PCA) for dimensionality reduction.

    Parameters
    ----------
    num_dim : int, optional
        Number of components to keep. Default is 10.
    """

    def __init__(self, num_dim: int = 10):
        self.num_dim = num_dim

    def fit(self, data:np.ndarray):
        self.pca = PCA(n_components=self.num_dim)
        self.pca.fit(data)
        return self.pca
    
    def transform(self, data:np.ndarray) -> np.ndarray:
        reduce_dim_data = self.pca.transform(data)
        return reduce_dim_data
    
    def fit_transform(self, data:np.ndarray) -> np.ndarray:
        self.pca = PCA(n_components=self.num_dim)
        transformed = self.pca.fit_transform(data)
        return transformed

class TSNEReduction(DimensionalityReduction):
    """
    Class for performing dimensionality reduction using t-SNE algorithm.

    Parameters
    ----------
    perplexity_vals : List[float], optional
        List of perplexity values. Default is [10, 20, 50, 100].
    metric : str, optional
        Metric to use. Default is "euclidean".
    circular : bool, optional
        Whether to use circular metrics. Default is False.
    n_components : int, optional
        Number of dimensions of the embedded space. Default is 2.
    learning_rate : float, optional
        Learning rate. Default is 100.0.
    range_n_clusters : List[int], optional
        Range of cluster values. Default is range(2, 10, 1).
    """

    def __init__(
            self, perplexity_vals:List[float]=[10, 20, 50, 100], 
            metric:str="euclidean", 
            circular:bool=False, 
            n_components:int=2, 
            learning_rate:float=100.0, 
            range_n_clusters:List[int] = range(2,10,1)):
        self.perplexity_vals = perplexity_vals
        self.metric = unit_vector_distance if circular else metric
        self.n_components = n_components
        self.learning_rate = learning_rate
        self.results = []
        self.range_n_clusters = range_n_clusters

    def fit(self, data:np.ndarray):
        return super().fit(data)
    
    def transform(self, data:np.ndarray) -> np.ndarray:
        return super().transform(data)

    def fit_transform(self, data:np.ndarray) -> np.ndarray:
        self.data = data
        print("tsne is running...")
        for perplexity in self.perplexity_vals:
            tsneObject = TSNE(
                n_components=self.n_components,
                perplexity=perplexity,
                early_exaggeration=10.0,
                learning_rate=self.learning_rate,
                n_iter=3500,
                metric=self.metric,
                n_iter_without_progress=300,
                min_grad_norm=1e-7,
                init="random",
                method="barnes_hut",
                angle=0.5,
            )
            tsne = tsneObject.fit_transform(data)
            self._cluster(tsne, perplexity)
        best_result = max(self.results, key=lambda x: x['silhouette_product'])
        self.bestP = best_result['perplexity']
        self.bestK = best_result['n_clusters']
        self.best_tsne = best_result['tsne_features']
        self.best_kmeans = best_result['kmeans_model']
        print("Best Perplexity:", self.bestP)
        print("Best Number of Clusters:", self.bestK)
        print("Silhouette Score Low Dimensional:", best_result['silhouette_ld'])
        print("Silhouette Score High Dimensional:", best_result['silhouette_hd'])
        print("Silhouette Score Product", best_result['silhouette_product'])
        return self.best_tsne

    def _cluster(self, tsne:np.ndarray, perplexity:float):
        for n_clusters in self.range_n_clusters:
            kmeans = KMeans(n_clusters=n_clusters, n_init='auto').fit(tsne)
            silhouette_ld = silhouette_score(tsne, kmeans.labels_)
            silhouette_hd = silhouette_score(self.data, kmeans.labels_)
            result = {
                'perplexity': perplexity,
                'n_clusters': n_clusters,
                'silhouette_ld': silhouette_ld,
                'silhouette_hd': silhouette_hd,
                'silhouette_product': silhouette_ld * silhouette_hd,
                'tsne_features': tsne,
                'kmeans_model': kmeans
            }
            self.results.append(result)

class UMAPReduction(DimensionalityReduction):
    """
    Class for performing dimensionality reduction using Uniform Manifold Approximation and Projection (UMAP) algorithm.

    Parameters
    ----------
    num_dim : int, optional
        Number of dimensions for the reduced space. Default is 2.
    n_neighbors : List[int], optional
        Number of neighbors to consider for each point in the input data. Default is [20, 30, 40].
    min_dist : float, optional
        The minimum distance between embedded points. Default is 0.1.
    metric : str, optional
        The metric to use for distance calculation. Default is 'euclidean'.
    range_n_clusters : range or List, optional
        Range of cluster values to consider for silhouette scoring. Default is range(2, 10, 1).
    """

<<<<<<< HEAD
    def __init__(self, num_dim=2, n_neighbors=10, min_dist =0.1 , circular = 'True',metric='euclidean', range_n_clusters = range(2,10,1)):
=======
    def __init__(self, num_dim:int=2, n_neighbors:List[int]=[20, 30, 40], min_dist:float=0.1 , metric:str='euclidean', range_n_clusters:List[int] = range(2,10,1)):
>>>>>>> 74bb1d73
        self.num_dim = num_dim
        self.n_neighbors = n_neighbors
        self.min_dist = min_dist
        self.metric = unit_vector_distance if circular else metric
        self.range_n_clusters = range_n_clusters
        self.sil_scores = []
        self.best_embedding = None
        self.best_score = -1
        self.best_n_clusters = None
        self.best_n_neighbors = None
    
    def fit(self, data):
        return super().fit(data)
    
    def transform(self, data) -> np.ndarray:
        return super().transform(data)

    def fit_transform(self, data) -> np.ndarray:
        for n_neighbor in self.n_neighbors:
            umap_model = UMAP(n_neighbors=n_neighbor, min_dist=self.min_dist, n_components=self.num_dim, metric=self.metric)
            embedding = umap_model.fit_transform(data)
            scores = self.cluster(embedding, n_neighbor)
            best_score_for_n_neighbor = max(scores, key=lambda x: x[2])

            if best_score_for_n_neighbor[2] > self.best_score:
                self.best_score = best_score_for_n_neighbor[2]
                self.best_embedding = embedding
                self.best_n_clusters = best_score_for_n_neighbor[1]
                self.best_n_neighbors = n_neighbor
        print('UMAP is running...')
        print(f'Best number of neighbors: {self.best_n_neighbors}')
        print(f'Best number of clusters : {self.best_n_clusters}')
        
        return self.best_embedding
    
    def cluster(self, embedding, n_neighbor) -> List[Tuple]:
        """
        Perform clustering using KMeans algorithm for each number of clusters in the specified range.

        Returns
        -------
        List[Tuple]
            A list of tuples containing the number of clusters and the corresponding silhouette score
            for each clustering result.
        """
        
        for n_clusters in self.range_n_clusters:
            clusterer = KMeans(n_clusters=n_clusters, n_init="auto", random_state=10)
            cluster_labels = clusterer.fit_predict(embedding)
            silhouette_avg = silhouette_score(embedding, cluster_labels)
            self.sil_scores.append((n_neighbor, n_clusters,silhouette_avg))
            # print(
            #      "For n_neighbors =",
            #     n_neighbor,
            #     "For n_clusters =",
            #     n_clusters,
            #     "The average silhouette_score is :",
            #     silhouette_avg,
            # )
        return self.sil_scores
    
class KPCAReduction(DimensionalityReduction):
    """
    Class for performing dimensionality reduction using Kernel PCA (KPCA) algorithm.

    Parameters
    ----------
    circular : bool, optional
        Whether to use circular metrics for angular features. Default is False.
    num_dim : int, optional
        Number of dimensions for the reduced space. Default is 10.
    gamma : float, optional
        Kernel coefficient. Default is None.
    """

    def __init__(self, circular:bool=False, num_dim:int=10, gamma:float=None) -> None:
        self.circular = circular
        self.num_dim = num_dim
        self.gamma = gamma

    def fit(self, data):
        # Use angular features and a custom similarity function.
        if self.circular:
            self.gamma = 1/data.shape[1] if self.gamma is None else self.gamma
            kernel = lambda a1, a2: unit_vector_kernel(a1, a2, gamma=self.gamma)
            pca_in = data
        # Use raw features.
        else:
            pca_in = data

        self.pca = KernelPCA(
            n_components=self.num_dim,
            kernel=kernel,
            gamma=self.gamma  # Ignored if using circular.
        )
        self.pca.fit(pca_in)
        return self.pca
    
    def transform(self, data) -> np.ndarray:
        reduce_dim_data = self.pca.transform(data)
        return reduce_dim_data
    
    def fit_transform(self, data) -> np.ndarray:
        return super().fit_transform(data)

class DimensionalityReductionFactory:
    """
    Factory class for creating instances of various dimensionality reduction algorithms.

    Methods
    -------
    get_reducer(method, \*args, \*\*kwargs)
        Get an instance of the specified dimensionality reduction algorithm.
    """

    @staticmethod
    def get_reducer(method, *args, **kwargs) -> DimensionalityReduction:
        """
        Get an instance of the specified dimensionality reduction algorithm.

        Parameters
        ----------
        method : str
            Name of the dimensionality reduction method.
        \*args
            Positional arguments to pass to the constructor of the selected method.
        \*\*kwargs
            Keyword arguments to pass to the constructor of the selected method.

        Returns
        -------
        DimensionalityReduction
            Instance of the specified dimensionality reduction algorithm.
        """
        if method == "pca":
            return PCAReduction(*args, **kwargs)
        elif method == "tsne":
            return TSNEReduction(*args, **kwargs)
        elif method == "kpca":
            return KPCAReduction(*args, **kwargs)
        elif method == "umap":
            return UMAPReduction(*args, **kwargs)
        else:
            raise NotImplementedError("Unsupported dimensionality reduction method.")

#----------------------------------------------------------------------
# Functions for performing dimensionality reduction on circular data. -
#----------------------------------------------------------------------

def unit_vectorize(a: np.ndarray) -> np.ndarray:
    """
    Convert an array with (\*, N) angles in an array with (\*, N, 2) sine and
    cosine values for the N angles.
    """
    v = np.concatenate([np.cos(a)[...,None], np.sin(a)[...,None]], axis=-1)
    return v

def unit_vector_distance(a0: np.ndarray, a1: np.ndarray, sqrt: bool = True):
    """
    Compute the sum of distances between two (\*, N) arrays storing the
    values of N angles.
    """
    v0 = unit_vectorize(a0)
    v1 = unit_vectorize(a1)
    # Distance between N pairs of angles.
    if sqrt:
        dist = np.sqrt(np.square(v0 - v1).sum(axis=-1))
    else:
        dist = np.square(v0 - v1).sum(axis=-1)
    # We sum over the N angles.
    dist = dist.sum(axis=-1)
    return dist

def unit_vector_kernel(a1, a2, gamma):
    """
    Compute unit vector kernel.
    """
    dist = unit_vector_distance(a1, a2, sqrt=False)
    sim = np.exp(-gamma*dist)
    return sim<|MERGE_RESOLUTION|>--- conflicted
+++ resolved
@@ -200,11 +200,7 @@
         Range of cluster values to consider for silhouette scoring. Default is range(2, 10, 1).
     """
 
-<<<<<<< HEAD
-    def __init__(self, num_dim=2, n_neighbors=10, min_dist =0.1 , circular = 'True',metric='euclidean', range_n_clusters = range(2,10,1)):
-=======
     def __init__(self, num_dim:int=2, n_neighbors:List[int]=[20, 30, 40], min_dist:float=0.1 , metric:str='euclidean', range_n_clusters:List[int] = range(2,10,1)):
->>>>>>> 74bb1d73
         self.num_dim = num_dim
         self.n_neighbors = n_neighbors
         self.min_dist = min_dist
